--- conflicted
+++ resolved
@@ -133,10 +133,6 @@
             Log.i(TAG, "发送数据失败:" + message);
         }
     };
-<<<<<<< HEAD
-=======
-
->>>>>>> 8aec0db3
     private void dealWithBusiness() {
         boolean isInit = false; //should be false
         try {
@@ -156,12 +152,6 @@
                 e.printStackTrace();
                 dismiss();
             }
-<<<<<<< HEAD
-            if (ManyWalletTogetherActivity.TAG.equals(tag)) {
-                // todo: get xpub
-                Log.i(TAG, "java ==== get_xpub_from_hw");
-                futureTask = new FutureTask<>(() -> Daemon.commands.callAttr("get_xpub_from_hw", "bluetooth"));
-=======
             Log.i("dealWithBusiness", "dealW===========  "+tag);
             if (ManyWalletTogetherActivity.TAG.equals(tag) || CreatePersonalWalletActivity.TAG.equals(tag)|| CreateOnlyChooseActivity.TAG.equals(tag)) {
                 // todo: get xpub
@@ -171,7 +161,6 @@
                 }else{
                     futureTask = new FutureTask<>(() -> Daemon.commands.callAttr("get_xpub_from_hw", "bluetooth"));
                 }
->>>>>>> 8aec0db3
                 new Thread(futureTask).start();
                 dialogFragment = (ReadingPubKeyDialogFragment) showReadingDialog();
                 if (pinCached) {
@@ -212,11 +201,7 @@
         public void onConnectionChanged(BleDevice device) {
 
             if (device.isConnectting()) {
-<<<<<<< HEAD
-               Log.i(TAG,"正在连接---" + device.getBleName());
-=======
                 Log.i(TAG, "正在连接---" + device.getBleName());
->>>>>>> 8aec0db3
                 showConnecting();
             }
             if (BleDeviceRecyclerViewAdapter.device.getBondState() != BluetoothDevice.BOND_BONDED) {
@@ -246,11 +231,7 @@
             pyHandler.put("CALL_BACK", writeCallBack);
             Instant begin = Instant.now();
             while (true) {
-<<<<<<< HEAD
-               BluetoothGattDescriptor notify = mBle.getBleRequest().getReadCharacteristic(BleDeviceRecyclerViewAdapter.device.getAddress()).getDescriptor(UUID.fromString("00002902-0000-1000-8000-00805f9b34fb"));
-=======
                 BluetoothGattDescriptor notify = mBle.getBleRequest().getReadCharacteristic(BleDeviceRecyclerViewAdapter.device.getAddress()).getDescriptor(UUID.fromString("00002902-0000-1000-8000-00805f9b34fb"));
->>>>>>> 8aec0db3
                 boolean isNotify = Arrays.equals(notify.getValue(), BluetoothGattDescriptor.ENABLE_NOTIFICATION_VALUE);
                 if (isNotify) {
                     new Handler().postDelayed(() -> dealWithBusiness(), 500);
@@ -259,35 +240,24 @@
                 if (Duration.between(begin, Instant.now()).toMillis() > 20000) {
                     showReadingFailedDialog();
                     dismiss();
-<<<<<<< HEAD
-                   break;
-                }
-            }
-        }
-=======
                     break;
                 }
             }
         }
 
->>>>>>> 8aec0db3
         @Override
         public void onConnectException(BleDevice device, int errorCode) {
             super.onConnectException(device, errorCode);
             Log.e(TAG, String.format("连接异常，异常状态码: %d", errorCode));
-            if (errorCode == 133) {
-<<<<<<< HEAD
+            if (errorCode == 2520) {
                Objects.requireNonNull(getActivity()).runOnUiThread(() -> Toast.makeText(getContext(), "硬件设备正在被其他设备使用", Toast.LENGTH_LONG).show());
                return;
-=======
-                Objects.requireNonNull(getActivity()).runOnUiThread(() -> Toast.makeText(getContext(), "硬件设备正在被其他设备使用", Toast.LENGTH_LONG).show());
-                return;
->>>>>>> 8aec0db3
             }
             try {
                 showReadingFailedDialog();
             } catch (Exception e) {
                 e.printStackTrace();
+                dismiss();
             }
         }
 
@@ -377,11 +347,7 @@
     }
 
 
-<<<<<<< HEAD
-    ReadingPubKeyDialogFragment showReadingDialog() {
-=======
     public ReadingPubKeyDialogFragment showReadingDialog() {
->>>>>>> 8aec0db3
         getChildFragmentManager().beginTransaction().replace(R.id.ble_device, bleFragment).commit();
         ReadingPubKeyDialogFragment fragment = new ReadingPubKeyDialogFragment();
         fragment.show(getChildFragmentManager(), "");

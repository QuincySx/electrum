--- conflicted
+++ resolved
@@ -1,29 +1,9 @@
-FROM ubuntu:14.04@sha256:cac55e5d97fad634d954d00a5c2a56d80576a08dcc01036011f26b88263f1578
+FROM ubuntu:16.04@sha256:97b54e5692c27072234ff958a7442dde4266af21e7b688e7fca5dc5acc8ed7d9
 
 ENV LC_ALL=C.UTF-8 LANG=C.UTF-8
 
 RUN apt-get update -q && \
     apt-get install -qy \
-<<<<<<< HEAD
-        git=1:1.9.1-1ubuntu0.10 \
-        wget=1.15-1ubuntu1.14.04.5 \
-        make=3.81-8.2ubuntu3 \
-        autotools-dev=20130810.1 \
-        autoconf=2.69-6 \
-        libtool=2.4.2-1.7ubuntu1 \
-        xz-utils=5.1.1alpha+20120614-2ubuntu2 \
-        libssl-dev=1.0.1f-1ubuntu2.27 \
-        zlib1g-dev=1:1.2.8.dfsg-1ubuntu1.1 \
-        libffi6=3.1~rc1+r3.0.13-12ubuntu0.2 \
-        libffi-dev=3.1~rc1+r3.0.13-12ubuntu0.2 \
-        libncurses5-dev=5.9+20140118-1ubuntu1 \
-        libsqlite3-dev=3.8.2-1ubuntu2.2 \
-        libusb-1.0-0-dev=2:1.0.17-1ubuntu2 \
-        libudev-dev=204-5ubuntu20.31 \
-        gettext=0.18.3.1-1ubuntu3.1 \
-        libzbar0=0.10+doc-9build1  \
-        libdbus-1-3=1.6.18-0ubuntu4.5 \
-=======
         git=1:2.7.4-0ubuntu1.7 \
         wget=1.17.1-1ubuntu1.5 \
         make=4.1-6 \
@@ -41,7 +21,6 @@
         gettext=0.19.7-2ubuntu3.1 \
         libzbar0=0.10+doc-10ubuntu1  \
         libdbus-1-3=1.10.6-1ubuntu3.4 \
->>>>>>> 01fc0484
         && \
     rm -rf /var/lib/apt/lists/* && \
     apt-get autoremove -y && \

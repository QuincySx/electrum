dist: xenial
language: python
python:
    - 3.6
git:
  depth: false
addons:
  apt:
    sources:
      - sourceline: 'ppa:tah83/secp256k1'
    packages:
      - libsecp256k1-0
before_install:
  - git tag
install:
  - pip install -r contrib/requirements/requirements-travis.txt
cache:
  - pip: true
  - directories:
    - /tmp/electrum-build
script:
    - tox
after_success:
    - if [ "$TRAVIS_BRANCH" = "master" ]; then pip install requests && contrib/push_locale; fi
    - coveralls
jobs:
  include:
    - name: "Flake8 linter tests"
      language: python
      install: pip install flake8
      script: flake8 . --count --select=E9,F63,F7,F82 --show-source --statistics
    - if: branch = reg-electrum
      name: "Native Android build"
      services:
        - docker
      install:
<<<<<<< HEAD
        - while sleep 60; do echo "=====[ $SECONDS seconds still running ]====="; done &
        - sudo docker pull lightningcn/electrum_env:latest
      script:
        # Output something every minute or Travis kills the job
        - while sleep 60; do echo "=====[ $SECONDS seconds still running ]====="; done &
        - sudo docker run --rm -it --name electrum-android-native-builder-cont --env CI=true -v $PWD:/data --workdir=/data/android lightningcn/electrum_env:latest /data/android/gradlew app:assembleMainNetRelease
        # kill background sleep loop
        - kill %1
        - ls -la android/app/build/outputs/apk/MainNet/release/
        - if [ $(ls android/app/build/outputs/apk/MainNet/release/ | grep -c electrum-*) -eq 0 ]; then exit 1; fi
=======
        - while sleep 60; do echo "=====[ $SECONDS seconds still running ]====="; done &
        - sudo docker pull lightningcn/electrum_env:latest
      script:
        # Output something every minute or Travis kills the job
        - while sleep 60; do echo "=====[ $SECONDS seconds still running ]====="; done &
        - sudo docker run --rm -it --name electrum-android-native-builder-cont -v $PWD:/data --workdir=/data/android lightningcn/electrum_env:latest /bin/bash -c "cp ~/android/local.properties local.properties && /data/android/gradlew app:build"
        # kill background sleep loop
        - kill %1
        - ls -la android/app/build/outputs/apk/MainNet/release/
        - if [ $(ls android/app/build/outputs/apk/MainNet/release/ | grep -c bixin-*) -eq 0 ]; then exit 1; fi
>>>>>>> 15a38f2a
      after_success: true <|MERGE_RESOLUTION|>--- conflicted
+++ resolved
@@ -34,18 +34,6 @@
       services:
         - docker
       install:
-<<<<<<< HEAD
-        - while sleep 60; do echo "=====[ $SECONDS seconds still running ]====="; done &
-        - sudo docker pull lightningcn/electrum_env:latest
-      script:
-        # Output something every minute or Travis kills the job
-        - while sleep 60; do echo "=====[ $SECONDS seconds still running ]====="; done &
-        - sudo docker run --rm -it --name electrum-android-native-builder-cont --env CI=true -v $PWD:/data --workdir=/data/android lightningcn/electrum_env:latest /data/android/gradlew app:assembleMainNetRelease
-        # kill background sleep loop
-        - kill %1
-        - ls -la android/app/build/outputs/apk/MainNet/release/
-        - if [ $(ls android/app/build/outputs/apk/MainNet/release/ | grep -c electrum-*) -eq 0 ]; then exit 1; fi
-=======
         - while sleep 60; do echo "=====[ $SECONDS seconds still running ]====="; done &
         - sudo docker pull lightningcn/electrum_env:latest
       script:
@@ -56,5 +44,4 @@
         - kill %1
         - ls -la android/app/build/outputs/apk/MainNet/release/
         - if [ $(ls android/app/build/outputs/apk/MainNet/release/ | grep -c bixin-*) -eq 0 ]; then exit 1; fi
->>>>>>> 15a38f2a
       after_success: true 
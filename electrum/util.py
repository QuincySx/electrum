# Electrum - lightweight Bitcoin client
# Copyright (C) 2011 Thomas Voegtlin
#
# Permission is hereby granted, free of charge, to any person
# obtaining a copy of this software and associated documentation files
# (the "Software"), to deal in the Software without restriction,
# including without limitation the rights to use, copy, modify, merge,
# publish, distribute, sublicense, and/or sell copies of the Software,
# and to permit persons to whom the Software is furnished to do so,
# subject to the following conditions:
#
# The above copyright notice and this permission notice shall be
# included in all copies or substantial portions of the Software.
#
# THE SOFTWARE IS PROVIDED "AS IS", WITHOUT WARRANTY OF ANY KIND,
# EXPRESS OR IMPLIED, INCLUDING BUT NOT LIMITED TO THE WARRANTIES OF
# MERCHANTABILITY, FITNESS FOR A PARTICULAR PURPOSE AND
# NONINFRINGEMENT. IN NO EVENT SHALL THE AUTHORS OR COPYRIGHT HOLDERS
# BE LIABLE FOR ANY CLAIM, DAMAGES OR OTHER LIABILITY, WHETHER IN AN
# ACTION OF CONTRACT, TORT OR OTHERWISE, ARISING FROM, OUT OF OR IN
# CONNECTION WITH THE SOFTWARE OR THE USE OR OTHER DEALINGS IN THE
# SOFTWARE.
import binascii
import os, sys, re, json
from collections import defaultdict, OrderedDict
from typing import NamedTuple, Union, TYPE_CHECKING, Tuple, Optional, Callable, Any
from datetime import datetime
import decimal
from functools import lru_cache
from decimal import Decimal
import traceback
import urllib
import threading
import hmac
import stat
from locale import localeconv
import asyncio
import urllib.request, urllib.parse, urllib.error
import builtins
import json
import time
from typing import NamedTuple, Optional
import ssl

import aiohttp
from aiohttp_socks import SocksConnector, SocksVer
from aiorpcx import TaskGroup
import certifi

from .i18n import _
from .logging import get_logger, Logger

if TYPE_CHECKING:
    from .network import Network
    from .interface import Interface
    from .simple_config import SimpleConfig


_logger = get_logger(__name__)


def inv_dict(d):
    return {v: k for k, v in d.items()}


ca_path = certifi.where()


base_units = {'BTC':8, 'mBTC':5, 'bits':2, 'sat':0}
base_units_inverse = inv_dict(base_units)
base_units_list = ['BTC', 'mBTC', 'bits', 'sat']  # list(dict) does not guarantee order

DECIMAL_POINT_DEFAULT = 5  # mBTC

<<<<<<< HEAD
=======
# types of payment requests
PR_TYPE_ONCHAIN = 0
PR_TYPE_LN = 2

# status of payment requests
PR_UNPAID   = 0
PR_EXPIRED  = 1
PR_UNKNOWN  = 2     # sent but not propagated
PR_PAID     = 3     # send and propagated
PR_INFLIGHT = 4     # unconfirmed
PR_FAILED   = 5

pr_color = {
    PR_UNPAID:   (.7, .7, .7, 1),
    PR_PAID:     (.2, .9, .2, 1),
    PR_UNKNOWN:  (.7, .7, .7, 1),
    PR_EXPIRED:  (.9, .2, .2, 1),
    PR_INFLIGHT: (.9, .6, .3, 1),
    PR_FAILED:   (.9, .2, .2, 1),
}

pr_tooltips = {
    PR_UNPAID:_('Pending'),
    PR_PAID:_('Paid'),
    PR_UNKNOWN:_('Unknown'),
    PR_EXPIRED:_('Expired'),
    PR_INFLIGHT:_('In progress'),
    PR_FAILED:_('Failed'),
}

pr_expiration_values = {
    0: _('Never'),
    10*60: _('10 minutes'),
    60*60: _('1 hour'),
    24*60*60: _('1 day'),
    7*24*60*60: _('1 week')
}

def get_request_status(req):
    status = req['status']
    exp = req.get('exp', 0)
    if req['status'] == PR_UNPAID and exp > 0 and req['time'] + req['exp'] < time.time():
        status = PR_EXPIRED
    status_str = pr_tooltips[status]
    if status == PR_UNPAID:
        if exp > 0:
            expiration = exp + req['time']
            status_str = _('Expires') + ' ' + age(expiration, include_seconds=True)
        else:
            status_str = _('Pending')
    return status, status_str

>>>>>>> 01fc0484

class UnknownBaseUnit(Exception): pass


def decimal_point_to_base_unit_name(dp: int) -> str:
    # e.g. 8 -> "BTC"
    try:
        return base_units_inverse[dp]
    except KeyError:
        raise UnknownBaseUnit(dp) from None


def base_unit_name_to_decimal_point(unit_name: str) -> int:
    # e.g. "BTC" -> 8
    try:
        return base_units[unit_name]
    except KeyError:
        raise UnknownBaseUnit(unit_name) from None


class NotEnoughFunds(Exception):
    def __str__(self):
        return _("Insufficient funds")


class NoDynamicFeeEstimates(Exception):
    def __str__(self):
        return _('Dynamic fee estimates not available')


class InvalidPassword(Exception):
    def __str__(self):
        return _("Incorrect password")


class FileImportFailed(Exception):
    def __init__(self, message=''):
        self.message = str(message)

    def __str__(self):
        return _("Failed to import from file.") + "\n" + self.message


class FileExportFailed(Exception):
    def __init__(self, message=''):
        self.message = str(message)

    def __str__(self):
        return _("Failed to export to file.") + "\n" + self.message


class WalletFileException(Exception): pass


class BitcoinException(Exception): pass


class UserFacingException(Exception):
    """Exception that contains information intended to be shown to the user."""

<<<<<<< HEAD
=======

class InvoiceError(UserFacingException): pass

>>>>>>> 01fc0484

# Throw this exception to unwind the stack like when an error occurs.
# However unlike other exceptions the user won't be informed.
class UserCancelled(Exception):
    '''An exception that is suppressed from the user'''
    pass


# note: this is not a NamedTuple as then its json encoding cannot be customized
class Satoshis(object):
    __slots__ = ('value',)

    def __new__(cls, value):
        self = super(Satoshis, cls).__new__(cls)
        self.value = value
        return self

    def __repr__(self):
        return 'Satoshis(%d)'%self.value

    def __str__(self):
        return format_satoshis(self.value)

    def __eq__(self, other):
        return self.value == other.value

    def __ne__(self, other):
        return not (self == other)


# note: this is not a NamedTuple as then its json encoding cannot be customized
class Fiat(object):
    __slots__ = ('value', 'ccy')

    def __new__(cls, value: Optional[Decimal], ccy: str):
        self = super(Fiat, cls).__new__(cls)
        self.ccy = ccy
        if not isinstance(value, (Decimal, type(None))):
            raise TypeError(f"value should be Decimal or None, not {type(value)}")
        self.value = value
        return self

    def __repr__(self):
        return 'Fiat(%s)'% self.__str__()

    def __str__(self):
        if self.value is None or self.value.is_nan():
            return _('No Data')
        else:
            return "{:.2f}".format(self.value)

    def to_ui_string(self):
        if self.value is None or self.value.is_nan():
            return _('No Data')
        else:
            return "{:.2f}".format(self.value) + ' ' + self.ccy

    def __eq__(self, other):
        if self.ccy != other.ccy:
            return False
        if isinstance(self.value, Decimal) and isinstance(other.value, Decimal) \
                and self.value.is_nan() and other.value.is_nan():
            return True
        return self.value == other.value

    def __ne__(self, other):
        return not (self == other)


class MyEncoder(json.JSONEncoder):
    def default(self, obj):
        # note: this does not get called for namedtuples :(  https://bugs.python.org/issue30343
        from .transaction import Transaction, TxOutput
        if isinstance(obj, Transaction):
            return obj.serialize()
        if isinstance(obj, TxOutput):
            return obj.to_legacy_tuple()
        if isinstance(obj, Satoshis):
            return str(obj)
        if isinstance(obj, Fiat):
            return str(obj)
        if isinstance(obj, Decimal):
            return str(obj)
        if isinstance(obj, datetime):
            return obj.isoformat(' ')[:-3]
        if isinstance(obj, set):
            return list(obj)
        return super().default(obj)


class ThreadJob(Logger):
    """A job that is run periodically from a thread's main loop.  run() is
    called from that thread's context.
    """

    def __init__(self):
        Logger.__init__(self)

    def run(self):
        """Called periodically from the thread"""
        pass

class DebugMem(ThreadJob):
    '''A handy class for debugging GC memory leaks'''
    def __init__(self, classes, interval=30):
        ThreadJob.__init__(self)
        self.next_time = 0
        self.classes = classes
        self.interval = interval

    def mem_stats(self):
        import gc
        self.logger.info("Start memscan")
        gc.collect()
        objmap = defaultdict(list)
        for obj in gc.get_objects():
            for class_ in self.classes:
                if isinstance(obj, class_):
                    objmap[class_].append(obj)
        for class_, objs in objmap.items():
            self.logger.info(f"{class_.__name__}: {len(objs)}")
        self.logger.info("Finish memscan")

    def run(self):
        if time.time() > self.next_time:
            self.mem_stats()
            self.next_time = time.time() + self.interval

class DaemonThread(threading.Thread, Logger):
    """ daemon thread that terminates cleanly """

    LOGGING_SHORTCUT = 'd'

    def __init__(self):
        threading.Thread.__init__(self)
        Logger.__init__(self)
        self.parent_thread = threading.currentThread()
        self.running = False
        self.running_lock = threading.Lock()
        self.job_lock = threading.Lock()
        self.jobs = []

    def add_jobs(self, jobs):
        with self.job_lock:
            self.jobs.extend(jobs)

    def run_jobs(self):
        # Don't let a throwing job disrupt the thread, future runs of
        # itself, or other jobs.  This is useful protection against
        # malformed or malicious server responses
        with self.job_lock:
            for job in self.jobs:
                try:
                    job.run()
                except Exception as e:
                    self.logger.exception('')

    def remove_jobs(self, jobs):
        with self.job_lock:
            for job in jobs:
                self.jobs.remove(job)

    def start(self):
        with self.running_lock:
            self.running = True
        print("a.start in..............")
        return threading.Thread.start(self)

    def is_running(self):
        with self.running_lock:
            return self.running and self.parent_thread.is_alive()

    def stop(self):
        with self.running_lock:
            self.running = False

    def on_stop(self):
        if 'ANDROID_DATA' in os.environ:
            import jnius
            jnius.detach()
            self.logger.info("jnius detach")
        self.logger.info("stopped")


def print_stderr(*args):
    args = [str(item) for item in args]
    sys.stderr.write(" ".join(args) + "\n")
    sys.stderr.flush()

def print_msg(*args):
    # Stringify args
    args = [str(item) for item in args]
    sys.stdout.write(" ".join(args) + "\n")
    sys.stdout.flush()

def json_encode(obj):
    try:
        s = json.dumps(obj, sort_keys = True, indent = 4, cls=MyEncoder)
    except TypeError:
        s = repr(obj)
    return s

def json_decode(x):
    try:
        return json.loads(x, parse_float=Decimal)
    except:
        return x


# taken from Django Source Code
def constant_time_compare(val1, val2):
    """Return True if the two strings are equal, False otherwise."""
    return hmac.compare_digest(to_bytes(val1, 'utf8'), to_bytes(val2, 'utf8'))


# decorator that prints execution time
_profiler_logger = _logger.getChild('profiler')
def profiler(func):
    def do_profile(args, kw_args):
        name = func.__qualname__
        t0 = time.time()
        o = func(*args, **kw_args)
        t = time.time() - t0
        _profiler_logger.debug(f"{name} {t:,.4f}")
        return o
    return lambda *args, **kw_args: do_profile(args, kw_args)

@lru_cache()
def android_data_dir():
    from com.chaquo.python import Python
    context = Python.getPlatform().getApplication()
    return context.getFilesDir().getPath() + '/data'

def ensure_sparse_file(filename):
    # On modern Linux, no need to do anything.
    # On Windows, need to explicitly mark file.
    if os.name == "nt":
        try:
            os.system('fsutil sparse setflag "{}" 1'.format(filename))
        except Exception as e:
            _logger.info(f'error marking file {filename} as sparse: {e}')


def get_headers_dir(config):
    return config.path


def assert_datadir_available(config_path):
    path = config_path
    if os.path.exists(path):
        return
    else:
        raise FileNotFoundError(
            'Electrum datadir does not exist. Was it deleted while running?' + '\n' +
            'Should be at {}'.format(path))


def assert_file_in_datadir_available(path, config_path):
    if os.path.exists(path):
        return
    else:
        assert_datadir_available(config_path)
        raise FileNotFoundError(
            'Cannot find file but datadir is there.' + '\n' +
            'Should be at {}'.format(path))


def standardize_path(path):
    return os.path.normcase(os.path.realpath(os.path.abspath(path)))


def get_new_wallet_name(wallet_folder: str) -> str:
    i = 1
    while True:
        filename = "wallet_%d" % i
        if filename in os.listdir(wallet_folder):
            i += 1
        else:
            break
    return filename


def assert_bytes(*args):
    """
    porting helper, assert args type
    """
    try:
        for x in args:
            assert isinstance(x, (bytes, bytearray))
    except:
        print('assert bytes failed', list(map(type, args)))
        raise


def assert_str(*args):
    """
    porting helper, assert args type
    """
    for x in args:
        assert isinstance(x, str)


def to_string(x, enc) -> str:
    if isinstance(x, (bytes, bytearray)):
        return x.decode(enc)
    if isinstance(x, str):
        return x
    else:
        raise TypeError("Not a string or bytes like object")


def to_bytes(something, encoding='utf8') -> bytes:
    """
    cast string to bytes() like object, but for python2 support it's bytearray copy
    """
    if isinstance(something, bytes):
        return something
    if isinstance(something, str):
        return something.encode(encoding)
    elif isinstance(something, bytearray):
        return bytes(something)
    else:
        raise TypeError("Not a string or bytes like object")


bfh = bytes.fromhex


def bh2u(x: bytes) -> str:
    """
    str with hex representation of a bytes-like object

    >>> x = bytes((1, 2, 10))
    >>> bh2u(x)
    '01020A'
    """
    return x.hex()


def user_dir():
    if 'ANDROID_DATA' in os.environ:
        return android_data_dir()
    if os.name == 'posix':
        return os.path.join(os.environ["HOME"], ".electrum")
    elif "APPDATA" in os.environ:
        return os.path.join(os.environ["APPDATA"], "Electrum")
    elif "LOCALAPPDATA" in os.environ:
        return os.path.join(os.environ["LOCALAPPDATA"], "Electrum")
    else:
        #raise Exception("No home directory found in environment variables.")
        return


def resource_path(*parts):
    return os.path.join(pkg_dir, *parts)


# absolute path to python package folder of electrum ("lib")
pkg_dir = os.path.split(os.path.realpath(__file__))[0]


def is_valid_email(s):
    regexp = r"[^@]+@[^@]+\.[^@]+"
    return re.match(regexp, s) is not None


def is_hash256_str(text: Any) -> bool:
    if not isinstance(text, str): return False
    if len(text) != 64: return False
    return is_hex_str(text)


def is_hex_str(text: Any) -> bool:
    if not isinstance(text, str): return False
    try:
        bytes.fromhex(text)
    except:
        return False
    return True


def is_non_negative_integer(val) -> bool:
    try:
        val = int(val)
        if val >= 0:
            return True
    except:
        pass
    return False


def chunks(items, size: int):
    """Break up items, an iterable, into chunks of length size."""
    if size < 1:
        raise ValueError(f"size must be positive, not {repr(size)}")
    for i in range(0, len(items), size):
        yield items[i: i + size]


def format_satoshis_plain(x, decimal_point = 8) -> str:
    """Display a satoshi amount scaled.  Always uses a '.' as a decimal
    point and has no thousands separator"""
    if x == '!':
        return 'max'
    scale_factor = pow(10, decimal_point)
    return "{:.8f}".format(Decimal(x) / scale_factor).rstrip('0').rstrip('.')


DECIMAL_POINT = localeconv()['decimal_point']


def format_satoshis(x, num_zeros=0, decimal_point=8, precision=None, is_diff=False, whitespaces=False):
    if x is None:
        return 'unknown'
    if precision is None:
        precision = decimal_point
    # format string
    decimal_format = "." + str(precision) if precision > 0 else ""
    if is_diff:
        decimal_format = '+' + decimal_format
    # initial result
    scale_factor = pow(10, decimal_point)
    if not isinstance(x, Decimal):
        x = Decimal(x).quantize(Decimal('1E-8'))
    result = ("{:" + decimal_format + "f}").format(x / scale_factor)
    if "." not in result: result += "."
    result = result.rstrip('0')
    # extra decimal places
    integer_part, fract_part = result.split(".")
    if len(fract_part) < num_zeros:
        fract_part += "0" * (num_zeros - len(fract_part))
    result = integer_part + DECIMAL_POINT + fract_part
    # leading/trailing whitespaces
    if whitespaces:
        result += " " * (decimal_point - len(fract_part))
        result = " " * (15 - len(result)) + result
    return result


FEERATE_PRECISION = 1  # num fractional decimal places for sat/byte fee rates
_feerate_quanta = Decimal(10) ** (-FEERATE_PRECISION)


def format_fee_satoshis(fee, *, num_zeros=0, precision=None):
    if precision is None:
        precision = FEERATE_PRECISION
    num_zeros = min(num_zeros, FEERATE_PRECISION)  # no more zeroes than available prec
    return format_satoshis(fee, num_zeros=num_zeros, decimal_point=0, precision=precision)


def quantize_feerate(fee) -> Union[None, Decimal, int]:
    """Strip sat/byte fee rate of excess precision."""
    if fee is None:
        return None
    return Decimal(fee).quantize(_feerate_quanta, rounding=decimal.ROUND_HALF_DOWN)


def timestamp_to_datetime(timestamp):
    if timestamp is None:
        return None
    return datetime.fromtimestamp(timestamp)

def format_time(timestamp):
    date = timestamp_to_datetime(timestamp)
    return date.isoformat(' ')[:-3] if date else _("Unknown")


# Takes a timestamp and returns a string with the approximation of the age
def age(from_date, since_date = None, target_tz=None, include_seconds=False):
    if from_date is None:
        return "Unknown"

    from_date = datetime.fromtimestamp(from_date)
    if since_date is None:
        since_date = datetime.now(target_tz)

    td = time_difference(from_date - since_date, include_seconds)
    return td + " ago" if from_date < since_date else "in " + td


def time_difference(distance_in_time, include_seconds):
    #distance_in_time = since_date - from_date
    distance_in_seconds = int(round(abs(distance_in_time.days * 86400 + distance_in_time.seconds)))
    distance_in_minutes = int(round(distance_in_seconds/60))

    if distance_in_minutes <= 1:
        if include_seconds:
            for remainder in [5, 10, 20]:
                if distance_in_seconds < remainder:
                    return "less than %s seconds" % remainder
            if distance_in_seconds < 40:
                return "half a minute"
            elif distance_in_seconds < 60:
                return "less than a minute"
            else:
                return "1 minute"
        else:
            if distance_in_minutes == 0:
                return "less than a minute"
            else:
                return "1 minute"
    elif distance_in_minutes < 45:
        return "%s minutes" % distance_in_minutes
    elif distance_in_minutes < 90:
        return "about 1 hour"
    elif distance_in_minutes < 1440:
        return "about %d hours" % (round(distance_in_minutes / 60.0))
    elif distance_in_minutes < 2880:
        return "1 day"
    elif distance_in_minutes < 43220:
        return "%d days" % (round(distance_in_minutes / 1440))
    elif distance_in_minutes < 86400:
        return "about 1 month"
    elif distance_in_minutes < 525600:
        return "%d months" % (round(distance_in_minutes / 43200))
    elif distance_in_minutes < 1051200:
        return "about 1 year"
    else:
        return "over %d years" % (round(distance_in_minutes / 525600))

mainnet_block_explorers = {
    'Bitupper Explorer': ('https://bitupper.com/en/explorer/bitcoin/',
                        {'tx': 'transactions/', 'addr': 'addresses/'}),
    'Bitflyer.jp': ('https://chainflyer.bitflyer.jp/',
                        {'tx': 'Transaction/', 'addr': 'Address/'}),
    'Blockchain.info': ('https://blockchain.com/btc/',
                        {'tx': 'tx/', 'addr': 'address/'}),
    'blockchainbdgpzk.onion': ('https://blockchainbdgpzk.onion/',
                        {'tx': 'tx/', 'addr': 'address/'}),
    'Blockstream.info': ('https://blockstream.info/',
                        {'tx': 'tx/', 'addr': 'address/'}),
    'Bitaps.com': ('https://btc.bitaps.com/',
                        {'tx': '', 'addr': ''}),
    'BTC.com': ('https://btc.com/',
                        {'tx': '', 'addr': ''}),
    'Chain.so': ('https://www.chain.so/',
                        {'tx': 'tx/BTC/', 'addr': 'address/BTC/'}),
    'Insight.is': ('https://insight.bitpay.com/',
                        {'tx': 'tx/', 'addr': 'address/'}),
    'TradeBlock.com': ('https://tradeblock.com/blockchain/',
                        {'tx': 'tx/', 'addr': 'address/'}),
    'BlockCypher.com': ('https://live.blockcypher.com/btc/',
                        {'tx': 'tx/', 'addr': 'address/'}),
    'Blockchair.com': ('https://blockchair.com/bitcoin/',
                        {'tx': 'transaction/', 'addr': 'address/'}),
    'blockonomics.co': ('https://www.blockonomics.co/',
                        {'tx': 'api/tx?txid=', 'addr': '#/search?q='}),
    'OXT.me': ('https://oxt.me/',
                        {'tx': 'transaction/', 'addr': 'address/'}),
    'smartbit.com.au': ('https://www.smartbit.com.au/',
                        {'tx': 'tx/', 'addr': 'address/'}),
    'system default': ('blockchain:/',
                        {'tx': 'tx/', 'addr': 'address/'}),
}

testnet_block_explorers = {
    'Bitaps.com': ('https://tbtc.bitaps.com/',
                       {'tx': '', 'addr': ''}),
    'BlockCypher.com': ('https://live.blockcypher.com/btc-testnet/',
                       {'tx': 'tx/', 'addr': 'address/'}),
    'Blockchain.info': ('https://www.blockchain.com/btctest/',
                       {'tx': 'tx/', 'addr': 'address/'}),
    'Blockstream.info': ('https://blockstream.info/testnet/',
                        {'tx': 'tx/', 'addr': 'address/'}),
    'smartbit.com.au': ('https://testnet.smartbit.com.au/',
                       {'tx': 'tx/', 'addr': 'address/'}),
    'system default': ('blockchain://000000000933ea01ad0ee984209779baaec3ced90fa3f408719526f8d77f4943/',
                       {'tx': 'tx/', 'addr': 'address/'}),
}

def block_explorer_info():
    from . import constants
    return mainnet_block_explorers if not constants.net.TESTNET else testnet_block_explorers

def block_explorer(config: 'SimpleConfig') -> str:
    from . import constants
    default_ = 'Blockstream.info'
    be_key = config.get('block_explorer', default_)
    be = block_explorer_info().get(be_key)
    return be_key if be is not None else default_

def block_explorer_tuple(config: 'SimpleConfig') -> Optional[Tuple[str, dict]]:
    return block_explorer_info().get(block_explorer(config))

def block_explorer_URL(config: 'SimpleConfig', kind: str, item: str) -> Optional[str]:
    be_tuple = block_explorer_tuple(config)
    if not be_tuple:
        return
    explorer_url, explorer_dict = be_tuple
    kind_str = explorer_dict.get(kind)
    if kind_str is None:
        return
    url_parts = [explorer_url, kind_str, item]
    return ''.join(url_parts)

# URL decode
#_ud = re.compile('%([0-9a-hA-H]{2})', re.MULTILINE)
#urldecode = lambda x: _ud.sub(lambda m: chr(int(m.group(1), 16)), x)

class InvalidBitcoinURI(Exception): pass


def parse_URI(uri: str, on_pr: Callable = None, *, loop=None) -> dict:
    """Raises InvalidBitcoinURI on malformed URI."""
    from . import bitcoin
    from .bitcoin import COIN

    if not isinstance(uri, str):
        raise InvalidBitcoinURI(f"expected string, not {repr(uri)}")

    if ':' not in uri:
        if not bitcoin.is_address(uri):
            raise InvalidBitcoinURI("Not a bitcoin address")
        return {'address': uri}

    u = urllib.parse.urlparse(uri)
    if u.scheme != 'bitcoin':
        raise InvalidBitcoinURI("Not a bitcoin URI")
    address = u.path

    # python for android fails to parse query
    if address.find('?') > 0:
        address, query = u.path.split('?')
        pq = urllib.parse.parse_qs(query)
    else:
        pq = urllib.parse.parse_qs(u.query)

    for k, v in pq.items():
        if len(v) != 1:
            raise InvalidBitcoinURI(f'Duplicate Key: {repr(k)}')

    out = {k: v[0] for k, v in pq.items()}
    if address:
        if not bitcoin.is_address(address):
            raise InvalidBitcoinURI(f"Invalid bitcoin address: {address}")
        out['address'] = address
    if 'amount' in out:
        am = out['amount']
        try:
            m = re.match(r'([0-9.]+)X([0-9])', am)
            if m:
                k = int(m.group(2)) - 8
                amount = Decimal(m.group(1)) * pow(  Decimal(10) , k)
            else:
                amount = Decimal(am) * COIN
            out['amount'] = int(amount)
        except Exception as e:
            raise InvalidBitcoinURI(f"failed to parse 'amount' field: {repr(e)}") from e
    if 'message' in out:
        out['message'] = out['message']
        out['memo'] = out['message']
    if 'time' in out:
        try:
            out['time'] = int(out['time'])
        except Exception as e:
            raise InvalidBitcoinURI(f"failed to parse 'time' field: {repr(e)}") from e
    if 'exp' in out:
        try:
            out['exp'] = int(out['exp'])
        except Exception as e:
            raise InvalidBitcoinURI(f"failed to parse 'exp' field: {repr(e)}") from e
    if 'sig' in out:
        try:
            out['sig'] = bh2u(bitcoin.base_decode(out['sig'], base=58))
        except Exception as e:
            raise InvalidBitcoinURI(f"failed to parse 'sig' field: {repr(e)}") from e

    r = out.get('r')
    sig = out.get('sig')
    name = out.get('name')
    if on_pr and (r or (name and sig)):
        @log_exceptions
        async def get_payment_request():
            from . import paymentrequest as pr
            if name and sig:
                s = pr.serialize_request(out).SerializeToString()
                request = pr.PaymentRequest(s)
            else:
                request = await pr.get_payment_request(r)
            if on_pr:
                on_pr(request)
        loop = loop or asyncio.get_event_loop()
        asyncio.run_coroutine_threadsafe(get_payment_request(), loop)

    return out


def create_bip21_uri(addr, amount_sat: Optional[int], message: Optional[str],
                     *, extra_query_params: Optional[dict] = None) -> str:
    from . import bitcoin
    if not bitcoin.is_address(addr):
        return ""
    if extra_query_params is None:
        extra_query_params = {}
    query = []
    if amount_sat:
        query.append('amount=%s'%format_satoshis_plain(amount_sat))
    if message:
        query.append('message=%s'%urllib.parse.quote(message))
    for k, v in extra_query_params.items():
        if not isinstance(k, str) or k != urllib.parse.quote(k):
            raise Exception(f"illegal key for URI: {repr(k)}")
        v = urllib.parse.quote(v)
        query.append(f"{k}={v}")
    p = urllib.parse.ParseResult(scheme='bitcoin', netloc='', path=addr, params='', query='&'.join(query), fragment='')
    return str(urllib.parse.urlunparse(p))


def maybe_extract_bolt11_invoice(data: str) -> Optional[str]:
    lower = data.lower()
    if lower.startswith('lightning:ln'):
        lower = lower[10:]
    if lower.startswith('ln'):
        return lower
    return None


# Python bug (http://bugs.python.org/issue1927) causes raw_input
# to be redirected improperly between stdin/stderr on Unix systems
#TODO: py3
def raw_input(prompt=None):
    if prompt:
        sys.stdout.write(prompt)
    return builtin_raw_input()

builtin_raw_input = builtins.input
builtins.input = raw_input


def parse_json(message):
    # TODO: check \r\n pattern
    n = message.find(b'\n')
    if n==-1:
        return None, message
    try:
        j = json.loads(message[0:n].decode('utf8'))
    except:
        j = None
    return j, message[n+1:]


def setup_thread_excepthook():
    """
    Workaround for `sys.excepthook` thread bug from:
    http://bugs.python.org/issue1230540

    Call once from the main thread before creating any threads.
    """

    init_original = threading.Thread.__init__

    def init(self, *args, **kwargs):

        init_original(self, *args, **kwargs)
        run_original = self.run

        def run_with_except_hook(*args2, **kwargs2):
            try:
                run_original(*args2, **kwargs2)
            except Exception:
                sys.excepthook(*sys.exc_info())

        self.run = run_with_except_hook

    threading.Thread.__init__ = init


def send_exception_to_crash_reporter(e: BaseException):
    sys.excepthook(type(e), e, e.__traceback__)


def versiontuple(v):
    return tuple(map(int, (v.split("."))))


def import_meta(path, validater, load_meta):
    try:
        with open(path, 'r', encoding='utf-8') as f:
            d = validater(json.loads(f.read()))
        load_meta(d)
    #backwards compatibility for JSONDecodeError
    except ValueError:
        _logger.exception('')
        raise FileImportFailed(_("Invalid JSON code."))
    except BaseException as e:
        _logger.exception('')
        raise FileImportFailed(e)


def export_meta(meta, fileName):
    try:
        with open(fileName, 'w+', encoding='utf-8') as f:
            json.dump(meta, f, indent=4, sort_keys=True)
    except (IOError, os.error) as e:
        _logger.exception('')
        raise FileExportFailed(e)


def make_dir(path, allow_symlink=True):
    """Make directory if it does not yet exist."""
    if not os.path.exists(path):
        if not allow_symlink and os.path.islink(path):
            raise Exception('Dangling link: ' + path)
        os.mkdir(path)
        os.chmod(path, stat.S_IRUSR | stat.S_IWUSR | stat.S_IXUSR)


def log_exceptions(func):
    """Decorator to log AND re-raise exceptions."""
    assert asyncio.iscoroutinefunction(func), 'func needs to be a coroutine'
    async def wrapper(*args, **kwargs):
        self = args[0] if len(args) > 0 else None
        try:
            return await func(*args, **kwargs)
        except asyncio.CancelledError as e:
            raise
        except BaseException as e:
            mylogger = self.logger if hasattr(self, 'logger') else _logger
            try:
                mylogger.exception(f"Exception in {func.__name__}: {repr(e)}")
            except BaseException as e2:
                print(f"logging exception raised: {repr(e2)}... orig exc: {repr(e)} in {func.__name__}")
            raise
    return wrapper


def ignore_exceptions(func):
    """Decorator to silently swallow all exceptions."""
    assert asyncio.iscoroutinefunction(func), 'func needs to be a coroutine'
    async def wrapper(*args, **kwargs):
        try:
            return await func(*args, **kwargs)
<<<<<<< HEAD
        except BaseException as e:
=======
        except asyncio.CancelledError:
            # note: with python 3.8, CancelledError no longer inherits Exception, so this catch is redundant
            raise
        except Exception as e:
>>>>>>> 01fc0484
            pass
    return wrapper


class TxMinedInfo(NamedTuple):
    height: int                        # height of block that mined tx
    conf: Optional[int] = None         # number of confirmations, SPV verified (None means unknown)
    timestamp: Optional[int] = None    # timestamp of block that mined tx
    txpos: Optional[int] = None        # position of tx in serialized block
    header_hash: Optional[str] = None  # hash of block that mined tx


def make_aiohttp_session(proxy: Optional[dict], headers=None, timeout=None):
    if headers is None:
        headers = {'User-Agent': 'Electrum'}
    if timeout is None:
        timeout = aiohttp.ClientTimeout(total=30)
    elif isinstance(timeout, (int, float)):
        timeout = aiohttp.ClientTimeout(total=timeout)
    ssl_context = ssl.create_default_context(purpose=ssl.Purpose.SERVER_AUTH, cafile=ca_path)

    if proxy:
        connector = SocksConnector(
            socks_ver=SocksVer.SOCKS5 if proxy['mode'] == 'socks5' else SocksVer.SOCKS4,
            host=proxy['host'],
            port=int(proxy['port']),
            username=proxy.get('user', None),
            password=proxy.get('password', None),
            rdns=True,
            ssl=ssl_context,
        )
    else:
        connector = aiohttp.TCPConnector(ssl=ssl_context)

    return aiohttp.ClientSession(headers=headers, timeout=timeout, connector=connector)


class SilentTaskGroup(TaskGroup):

    def spawn(self, *args, **kwargs):
        # don't complain if group is already closed.
        if self._closed:
            raise asyncio.CancelledError()
        return super().spawn(*args, **kwargs)


class NetworkJobOnDefaultServer(Logger):
    """An abstract base class for a job that runs on the main network
    interface. Every time the main interface changes, the job is
    restarted, and some of its internals are reset.
    """
    def __init__(self, network: 'Network'):
        Logger.__init__(self)
        asyncio.set_event_loop(network.asyncio_loop)
        self.network = network
        self.interface = None  # type: Interface
        self._restart_lock = asyncio.Lock()
        self._reset()
        asyncio.run_coroutine_threadsafe(self._restart(), network.asyncio_loop)
        network.register_callback(self._restart, ['default_server_changed'])

    def _reset(self):
        """Initialise fields. Called every time the underlying
        server connection changes.
        """
        self.group = SilentTaskGroup()

    async def _start(self, interface: 'Interface'):
        self.interface = interface
        await interface.group.spawn(self._start_tasks)

    async def _start_tasks(self):
        """Start tasks in self.group. Called every time the underlying
        server connection changes.
        """
        raise NotImplementedError()  # implemented by subclasses

    async def stop(self):
        self.network.unregister_callback(self._restart)
        await self._stop()

    async def _stop(self):
        await self.group.cancel_remaining()

    @log_exceptions
    async def _restart(self, *args):
        interface = self.network.interface
        if interface is None:
            return  # we should get called again soon

        async with self._restart_lock:
            await self._stop()
            self._reset()
            await self._start(interface)

    @property
    def session(self):
        s = self.interface.session
        assert s is not None
        return s


def create_and_start_event_loop() -> Tuple[asyncio.AbstractEventLoop,
                                           asyncio.Future,
                                           threading.Thread]:
    def on_exception(loop, context):
        """Suppress spurious messages it appears we cannot control."""
        SUPPRESS_MESSAGE_REGEX = re.compile('SSL handshake|Fatal read error on|'
                                            'SSL error in data received')
        message = context.get('message')
        if message and SUPPRESS_MESSAGE_REGEX.match(message):
            return
        loop.default_exception_handler(context)

    loop = asyncio.get_event_loop()
    loop.set_exception_handler(on_exception)
    # loop.set_debug(1)
    stopping_fut = asyncio.Future()
    loop_thread = threading.Thread(target=loop.run_until_complete,
                                         args=(stopping_fut,),
                                         name='EventLoop')
    loop_thread.start()
    return loop, stopping_fut, loop_thread


class OrderedDictWithIndex(OrderedDict):
    """An OrderedDict that keeps track of the positions of keys.

    Note: very inefficient to modify contents, except to add new items.
    """

    def __init__(self):
        super().__init__()
        self._key_to_pos = {}
        self._pos_to_key = {}

    def _recalc_index(self):
        self._key_to_pos = {key: pos for (pos, key) in enumerate(self.keys())}
        self._pos_to_key = {pos: key for (pos, key) in enumerate(self.keys())}

    def pos_from_key(self, key):
        return self._key_to_pos[key]

    def value_from_pos(self, pos):
        key = self._pos_to_key[pos]
        return self[key]

    def popitem(self, *args, **kwargs):
        ret = super().popitem(*args, **kwargs)
        self._recalc_index()
        return ret

    def move_to_end(self, *args, **kwargs):
        ret = super().move_to_end(*args, **kwargs)
        self._recalc_index()
        return ret

    def clear(self):
        ret = super().clear()
        self._recalc_index()
        return ret

    def pop(self, *args, **kwargs):
        ret = super().pop(*args, **kwargs)
        self._recalc_index()
        return ret

    def update(self, *args, **kwargs):
        ret = super().update(*args, **kwargs)
        self._recalc_index()
        return ret

    def __delitem__(self, *args, **kwargs):
        ret = super().__delitem__(*args, **kwargs)
        self._recalc_index()
        return ret

    def __setitem__(self, key, *args, **kwargs):
        is_new_key = key not in self
        ret = super().__setitem__(key, *args, **kwargs)
        if is_new_key:
            pos = len(self) - 1
            self._key_to_pos[key] = pos
            self._pos_to_key[pos] = key
        return ret


def multisig_type(wallet_type):
    '''If wallet_type is mofn multi-sig, return [m, n],
    otherwise return None.'''
    if not wallet_type:
        return None
    match = re.match(r'(\d+)of(\d+)', wallet_type)
    if match:
        match = [int(x) for x in match.group(1, 2)]
    return match<|MERGE_RESOLUTION|>--- conflicted
+++ resolved
@@ -72,8 +72,6 @@
 
 DECIMAL_POINT_DEFAULT = 5  # mBTC
 
-<<<<<<< HEAD
-=======
 # types of payment requests
 PR_TYPE_ONCHAIN = 0
 PR_TYPE_LN = 2
@@ -126,7 +124,6 @@
             status_str = _('Pending')
     return status, status_str
 
->>>>>>> 01fc0484
 
 class UnknownBaseUnit(Exception): pass
 
@@ -187,12 +184,8 @@
 class UserFacingException(Exception):
     """Exception that contains information intended to be shown to the user."""
 
-<<<<<<< HEAD
-=======
-
 class InvoiceError(UserFacingException): pass
 
->>>>>>> 01fc0484
 
 # Throw this exception to unwind the stack like when an error occurs.
 # However unlike other exceptions the user won't be informed.
@@ -1025,14 +1018,10 @@
     async def wrapper(*args, **kwargs):
         try:
             return await func(*args, **kwargs)
-<<<<<<< HEAD
-        except BaseException as e:
-=======
         except asyncio.CancelledError:
             # note: with python 3.8, CancelledError no longer inherits Exception, so this catch is redundant
             raise
         except Exception as e:
->>>>>>> 01fc0484
             pass
     return wrapper
 

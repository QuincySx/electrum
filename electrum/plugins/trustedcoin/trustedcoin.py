#!/usr/bin/env python
#
# Electrum - Lightweight Bitcoin Client
# Copyright (C) 2015 Thomas Voegtlin
#
# Permission is hereby granted, free of charge, to any person
# obtaining a copy of this software and associated documentation files
# (the "Software"), to deal in the Software without restriction,
# including without limitation the rights to use, copy, modify, merge,
# publish, distribute, sublicense, and/or sell copies of the Software,
# and to permit persons to whom the Software is furnished to do so,
# subject to the following conditions:
#
# The above copyright notice and this permission notice shall be
# included in all copies or substantial portions of the Software.
#
# THE SOFTWARE IS PROVIDED "AS IS", WITHOUT WARRANTY OF ANY KIND,
# EXPRESS OR IMPLIED, INCLUDING BUT NOT LIMITED TO THE WARRANTIES OF
# MERCHANTABILITY, FITNESS FOR A PARTICULAR PURPOSE AND
# NONINFRINGEMENT. IN NO EVENT SHALL THE AUTHORS OR COPYRIGHT HOLDERS
# BE LIABLE FOR ANY CLAIM, DAMAGES OR OTHER LIABILITY, WHETHER IN AN
# ACTION OF CONTRACT, TORT OR OTHERWISE, ARISING FROM, OUT OF OR IN
# CONNECTION WITH THE SOFTWARE OR THE USE OR OTHER DEALINGS IN THE
# SOFTWARE.
import asyncio
import socket
import json
import base64
import time
import hashlib
from collections import defaultdict
from typing import Dict, Union, Sequence, List

from urllib.parse import urljoin
from urllib.parse import quote
from aiohttp import ClientResponse

from electrum import ecc, constants, keystore, version, bip32, bitcoin
from electrum.bip32 import BIP32Node, xpub_type
from electrum.crypto import sha256
from electrum.transaction import PartialTxOutput, PartialTxInput, PartialTransaction, Transaction
from electrum.mnemonic import Mnemonic, seed_type, is_any_2fa_seed_type
from electrum.wallet import Multisig_Wallet, Deterministic_Wallet
from electrum.i18n import _
from electrum.plugin import BasePlugin, hook
from electrum.util import NotEnoughFunds, UserFacingException
from electrum.storage import STO_EV_USER_PW
from electrum.network import Network
from electrum.base_wizard import BaseWizard
from electrum.logging import Logger

from .legacy_tx_format import serialize_tx_in_legacy_format


def get_signing_xpub(xtype):
    if not constants.net.TESTNET:
        xpub = "xpub661MyMwAqRbcGnMkaTx2594P9EDuiEqMq25PM2aeG6UmwzaohgA6uDmNsvSUV8ubqwA3Wpste1hg69XHgjUuCD5HLcEp2QPzyV1HMrPppsL"
    else:
        xpub = "tpubD6NzVbkrYhZ4XdmyJQcCPjQfg6RXVUzGFhPjZ7uvRC8JLcS7Hw1i7UTpyhp9grHpak4TyK2hzBJrujDVLXQ6qB5tNpVx9rC6ixijUXadnmY"
    if xtype not in ('standard', 'p2wsh'):
        raise NotImplementedError('xtype: {}'.format(xtype))
    if xtype == 'standard':
        return xpub
    node = BIP32Node.from_xkey(xpub)
    return node._replace(xtype=xtype).to_xpub()

def get_billing_xpub():
    if constants.net.TESTNET:
        return "tpubD6NzVbkrYhZ4X11EJFTJujsYbUmVASAYY7gXsEt4sL97AMBdypiH1E9ZVTpdXXEy3Kj9Eqd1UkxdGtvDt5z23DKsh6211CfNJo8bLLyem5r"
    else:
        return "xpub6DTBdtBB8qUmH5c77v8qVGVoYk7WjJNpGvutqjLasNG1mbux6KsojaLrYf2sRhXAVU4NaFuHhbD9SvVPRt1MB1MaMooRuhHcAZH1yhQ1qDU"


DISCLAIMER = [
    _("Two-factor authentication is a service provided by TrustedCoin.  "
      "It uses a multi-signature wallet, where you own 2 of 3 keys.  "
      "The third key is stored on a remote server that signs transactions on "
      "your behalf.  To use this service, you will need a smartphone with "
      "Google Authenticator installed."),
    _("A small fee will be charged on each transaction that uses the "
      "remote server.  You may check and modify your billing preferences "
      "once the installation is complete."),
    _("Note that your coins are not locked in this service.  You may withdraw "
      "your funds at any time and at no cost, without the remote server, by "
      "using the 'restore wallet' option with your wallet seed."),
    _("The next step will generate the seed of your wallet.  This seed will "
      "NOT be saved in your computer, and it must be stored on paper.  "
      "To be safe from malware, you may want to do this on an offline "
      "computer, and move your wallet later to an online computer."),
]

KIVY_DISCLAIMER = [
    _("Two-factor authentication is a service provided by TrustedCoin. "
      "To use it, you must have a separate device with Google Authenticator."),
    _("This service uses a multi-signature wallet, where you own 2 of 3 keys.  "
      "The third key is stored on a remote server that signs transactions on "
      "your behalf. A small fee will be charged on each transaction that uses the "
      "remote server."),
    _("Note that your coins are not locked in this service.  You may withdraw "
      "your funds at any time and at no cost, without the remote server, by "
      "using the 'restore wallet' option with your wallet seed."),
]
RESTORE_MSG = _("Enter the seed for your 2-factor wallet:")

class TrustedCoinException(Exception):
    def __init__(self, message, status_code=0):
        Exception.__init__(self, message)
        self.status_code = status_code


class ErrorConnectingServer(Exception):
    def __init__(self, reason: Union[str, Exception] = None):
        self.reason = reason

    def __str__(self):
        header = _("Error connecting to {} server").format('TrustedCoin')
        reason = self.reason
        if isinstance(reason, BaseException):
            reason = repr(reason)
        return f"{header}:\n{reason}" if reason else header


class TrustedCoinCosignerClient(Logger):
    def __init__(self, user_agent=None, base_url='https://api.trustedcoin.com/2/'):
        self.base_url = base_url
        self.debug = False
        self.user_agent = user_agent
        Logger.__init__(self)

    async def handle_response(self, resp: ClientResponse):
        if resp.status != 200:
            try:
                r = await resp.json()
                message = r['message']
            except:
                message = await resp.text()
            raise TrustedCoinException(message, resp.status)
        try:
            return await resp.json()
        except:
            return await resp.text()

    def send_request(self, method, relative_url, data=None, *, timeout=None):
        network = Network.get_instance()
        if not network:
            raise ErrorConnectingServer('You are offline.')
        url = urljoin(self.base_url, relative_url)
        if self.debug:
            self.logger.debug(f'<-- {method} {url} {data}')
        headers = {}
        if self.user_agent:
            headers['user-agent'] = self.user_agent
        try:
            if method == 'get':
                response = Network.send_http_on_proxy(method, url,
                                                      params=data,
                                                      headers=headers,
                                                      on_finish=self.handle_response,
                                                      timeout=timeout)
            elif method == 'post':
                response = Network.send_http_on_proxy(method, url,
                                                      json=data,
                                                      headers=headers,
                                                      on_finish=self.handle_response,
                                                      timeout=timeout)
            else:
                assert False
        except TrustedCoinException:
            raise
        except Exception as e:
            raise ErrorConnectingServer(e)
        else:
            if self.debug:
                self.logger.debug(f'--> {response}')
            return response

    def get_terms_of_service(self, billing_plan='electrum-per-tx-otp'):
        """
        Returns the TOS for the given billing plan as a plain/text unicode string.
        :param billing_plan: the plan to return the terms for
        """
        payload = {'billing_plan': billing_plan}
        return self.send_request('get', 'tos', payload)

    def create(self, xpubkey1, xpubkey2, email, billing_plan='electrum-per-tx-otp'):
        """
        Creates a new cosigner resource.
        :param xpubkey1: a bip32 extended public key (customarily the hot key)
        :param xpubkey2: a bip32 extended public key (customarily the cold key)
        :param email: a contact email
        :param billing_plan: the billing plan for the cosigner
        """
        payload = {
            'email': email,
            'xpubkey1': xpubkey1,
            'xpubkey2': xpubkey2,
            'billing_plan': billing_plan,
        }
        return self.send_request('post', 'cosigner', payload)

    def auth(self, id, otp):
        """
        Attempt to authenticate for a particular cosigner.
        :param id: the id of the cosigner
        :param otp: the one time password
        """
        payload = {'otp': otp}
        return self.send_request('post', 'cosigner/%s/auth' % quote(id), payload)

    def get(self, id):
        """ Get billing info """
        return self.send_request('get', 'cosigner/%s' % quote(id))

    def get_challenge(self, id):
        """ Get challenge to reset Google Auth secret """
        return self.send_request('get', 'cosigner/%s/otp_secret' % quote(id))

    def reset_auth(self, id, challenge, signatures):
        """ Reset Google Auth secret """
        payload = {'challenge':challenge, 'signatures':signatures}
        return self.send_request('post', 'cosigner/%s/otp_secret' % quote(id), payload)

    def sign(self, id, transaction, otp):
        """
        Attempt to authenticate for a particular cosigner.
        :param id: the id of the cosigner
        :param transaction: the hex encoded [partially signed] compact transaction to sign
        :param otp: the one time password
        """
        payload = {
            'otp': otp,
            'transaction': transaction
        }
        return self.send_request('post', 'cosigner/%s/sign' % quote(id), payload,
                                 timeout=60)

    def transfer_credit(self, id, recipient, otp, signature_callback):
        """
        Transfer a cosigner's credits to another cosigner.
        :param id: the id of the sending cosigner
        :param recipient: the id of the recipient cosigner
        :param otp: the one time password (of the sender)
        :param signature_callback: a callback that signs a text message using xpubkey1/0/0 returning a compact sig
        """
        payload = {
            'otp': otp,
            'recipient': recipient,
            'timestamp': int(time.time()),

        }
        relative_url = 'cosigner/%s/transfer' % quote(id)
        full_url = urljoin(self.base_url, relative_url)
        headers = {
            'x-signature': signature_callback(full_url + '\n' + json.dumps(payload))
        }
        return self.send_request('post', relative_url, payload, headers)


server = TrustedCoinCosignerClient(user_agent="Electrum/" + version.ELECTRUM_VERSION)

class Wallet_2fa(Multisig_Wallet):

    plugin: 'TrustedCoinPlugin'

    wallet_type = '2fa'

    def __init__(self, storage):
        self.m, self.n = 2, 3
        Deterministic_Wallet.__init__(self, storage)
        self.is_billing = False
        self.billing_info = None
        self._load_billing_addresses()

    def _load_billing_addresses(self):
        billing_addresses = {
            'legacy': self.storage.get('trustedcoin_billing_addresses', {}),
            'segwit': self.storage.get('trustedcoin_billing_addresses_segwit', {})
        }
        self._billing_addresses = {}  # type: Dict[str, Dict[int, str]]  # addr_type -> index -> addr
        self._billing_addresses_set = set()  # set of addrs
        for addr_type, d in list(billing_addresses.items()):
            self._billing_addresses[addr_type] = {}
            # convert keys from str to int
            for index, addr in d.items():
                self._billing_addresses[addr_type][int(index)] = addr
                self._billing_addresses_set.add(addr)

    def can_sign_without_server(self):
        return not self.keystores['x2/'].is_watching_only()

    def get_user_id(self):
        return get_user_id(self.storage)

    def min_prepay(self):
        return min(self.price_per_tx.keys())

    def num_prepay(self, config):
        default = self.min_prepay()
        n = config.get('trustedcoin_prepay', default)
        if n not in self.price_per_tx:
            n = default
        return n

    def extra_fee(self, config):
        if self.can_sign_without_server():
            return 0
        if self.billing_info is None:
            self.plugin.start_request_thread(self)
            return 0
        if self.billing_info.get('tx_remaining'):
            return 0
        if self.is_billing:
            return 0
        n = self.num_prepay(config)
        price = int(self.price_per_tx[n])
        if price > 100000 * n:
            raise Exception('too high trustedcoin fee ({} for {} txns)'.format(price, n))
        return price

<<<<<<< HEAD
    def make_unsigned_transaction(self, coins, outputs, config, fixed_fee=None,
                                  change_addr=None, is_sweep=False):
        mk_tx = lambda o: Multisig_Wallet.make_unsigned_transaction(
            self, coins, o, config, fixed_fee, change_addr)
        fee = self.extra_fee(config) if not is_sweep else 0
        if fee:
=======
    def make_unsigned_transaction(self, *, coins: Sequence[PartialTxInput],
                                  outputs: List[PartialTxOutput], fee=None,
                                  change_addr: str = None, is_sweep=False) -> PartialTransaction:
        mk_tx = lambda o: Multisig_Wallet.make_unsigned_transaction(
            self, coins=coins, outputs=o, fee=fee, change_addr=change_addr)
        extra_fee = self.extra_fee() if not is_sweep else 0
        if extra_fee:
>>>>>>> 01fc0484
            address = self.billing_info['billing_address_segwit']
            fee_output = PartialTxOutput.from_address_and_value(address, extra_fee)
            try:
                tx = mk_tx(outputs + [fee_output])
            except NotEnoughFunds:
                # TrustedCoin won't charge if the total inputs is
                # lower than their fee
                tx = mk_tx(outputs)
                if tx.input_value() >= extra_fee:
                    raise
                self.logger.info("not charging for this tx")
        else:
            tx = mk_tx(outputs)
        return tx

    def on_otp(self, tx: PartialTransaction, otp):
        if not otp:
            self.logger.info("sign_transaction: no auth code")
            return
        otp = int(otp)
        long_user_id, short_id = self.get_user_id()
        raw_tx = serialize_tx_in_legacy_format(tx, wallet=self)
        try:
            r = server.sign(short_id, raw_tx, otp)
        except TrustedCoinException as e:
            if e.status_code == 400:  # invalid OTP
                raise UserFacingException(_('Invalid one-time password.')) from e
            else:
                raise
        if r:
            received_raw_tx = r.get('transaction')
            received_tx = Transaction(received_raw_tx)
            tx.combine_with_other_psbt(received_tx)
        self.logger.info(f"twofactor: is complete {tx.is_complete()}")
        # reset billing_info
        self.billing_info = None
        self.plugin.start_request_thread(self)

    def add_new_billing_address(self, billing_index: int, address: str, addr_type: str):
        billing_addresses_of_this_type = self._billing_addresses[addr_type]
        saved_addr = billing_addresses_of_this_type.get(billing_index)
        if saved_addr is not None:
            if saved_addr == address:
                return  # already saved this address
            else:
                raise Exception('trustedcoin billing address inconsistency.. '
                                'for index {}, already saved {}, now got {}'
                                .format(billing_index, saved_addr, address))
        # do we have all prior indices? (are we synced?)
        largest_index_we_have = max(billing_addresses_of_this_type) if billing_addresses_of_this_type else -1
        if largest_index_we_have + 1 < billing_index:  # need to sync
            for i in range(largest_index_we_have + 1, billing_index):
                addr = make_billing_address(self, i, addr_type=addr_type)
                billing_addresses_of_this_type[i] = addr
                self._billing_addresses_set.add(addr)
        # save this address; and persist to disk
        billing_addresses_of_this_type[billing_index] = address
        self._billing_addresses_set.add(address)
        self._billing_addresses[addr_type] = billing_addresses_of_this_type
        self.storage.put('trustedcoin_billing_addresses', self._billing_addresses['legacy'])
        self.storage.put('trustedcoin_billing_addresses_segwit', self._billing_addresses['segwit'])
        # FIXME this often runs in a daemon thread, where storage.write will fail
        self.storage.write()

    def is_billing_address(self, addr: str) -> bool:
        return addr in self._billing_addresses_set


# Utility functions

def get_user_id(storage):
    def make_long_id(xpub_hot, xpub_cold):
        return sha256(''.join(sorted([xpub_hot, xpub_cold])))
    xpub1 = storage.get('x1/')['xpub']
    xpub2 = storage.get('x2/')['xpub']
    long_id = make_long_id(xpub1, xpub2)
    short_id = hashlib.sha256(long_id).hexdigest()
    return long_id, short_id

def make_xpub(xpub, s) -> str:
    rootnode = BIP32Node.from_xkey(xpub)
    child_pubkey, child_chaincode = bip32._CKD_pub(parent_pubkey=rootnode.eckey.get_public_key_bytes(compressed=True),
                                                   parent_chaincode=rootnode.chaincode,
                                                   child_index=s)
    child_node = BIP32Node(xtype=rootnode.xtype,
                           eckey=ecc.ECPubkey(child_pubkey),
                           chaincode=child_chaincode)
    return child_node.to_xpub()

def make_billing_address(wallet, num, addr_type):
    long_id, short_id = wallet.get_user_id()
    xpub = make_xpub(get_billing_xpub(), long_id)
    usernode = BIP32Node.from_xkey(xpub)
    child_node = usernode.subkey_at_public_derivation([num])
    pubkey = child_node.eckey.get_public_key_bytes(compressed=True)
    if addr_type == 'legacy':
        return bitcoin.public_key_to_p2pkh(pubkey)
    elif addr_type == 'segwit':
        return bitcoin.public_key_to_p2wpkh(pubkey)
    else:
        raise ValueError(f'unexpected billing type: {addr_type}')


class TrustedCoinPlugin(BasePlugin):
    wallet_class = Wallet_2fa
    disclaimer_msg = DISCLAIMER

    def __init__(self, parent, config, name):
        BasePlugin.__init__(self, parent, config, name)
        self.wallet_class.plugin = self
        self.requesting = False

    @staticmethod
    def is_valid_seed(seed):
        t = seed_type(seed)
        return is_any_2fa_seed_type(t)

    def is_available(self):
        return True

    def is_enabled(self):
        return True

    def can_user_disable(self):
        return False

    @hook
    def tc_sign_wrapper(self, wallet, tx, on_success, on_failure):
        if not isinstance(wallet, self.wallet_class):
            return
        if tx.is_complete():
            return
        if wallet.can_sign_without_server():
            return
        if not wallet.keystores['x3/'].get_tx_derivations(tx):
            self.logger.info("twofactor: xpub3 not needed")
            return
        def wrapper(tx):
            assert tx
            self.prompt_user_for_otp(wallet, tx, on_success, on_failure)
        return wrapper

    @hook
    def get_tx_extra_fee(self, wallet, tx: Transaction):
        if type(wallet) != Wallet_2fa:
            return
        for o in tx.outputs():
            if wallet.is_billing_address(o.address):
                return o.address, o.value

    def finish_requesting(func):
        def f(self, *args, **kwargs):
            try:
                return func(self, *args, **kwargs)
            finally:
                self.requesting = False
        return f

    @finish_requesting
    def request_billing_info(self, wallet: 'Wallet_2fa', *, suppress_connection_error=True):
        if wallet.can_sign_without_server():
            return
        self.logger.info("request billing info")
        try:
            billing_info = server.get(wallet.get_user_id()[1])
        except ErrorConnectingServer as e:
            if suppress_connection_error:
                self.logger.info(str(e))
                return
            raise
        billing_index = billing_info['billing_index']
        # add segwit billing address; this will be used for actual billing
        billing_address = make_billing_address(wallet, billing_index, addr_type='segwit')
        if billing_address != billing_info['billing_address_segwit']:
            raise Exception(f'unexpected trustedcoin billing address: '
                            f'calculated {billing_address}, received {billing_info["billing_address_segwit"]}')
        wallet.add_new_billing_address(billing_index, billing_address, addr_type='segwit')
        # also add legacy billing address; only used for detecting past payments in GUI
        billing_address = make_billing_address(wallet, billing_index, addr_type='legacy')
        wallet.add_new_billing_address(billing_index, billing_address, addr_type='legacy')

        wallet.billing_info = billing_info
        wallet.price_per_tx = dict(billing_info['price_per_tx'])
        wallet.price_per_tx.pop(1, None)
        return True

    def start_request_thread(self, wallet):
        from threading import Thread
        if self.requesting is False:
            self.requesting = True
            t = Thread(target=self.request_billing_info, args=(wallet,))
            t.setDaemon(True)
            t.start()
            return t

    def make_seed(self, seed_type):
        if not is_any_2fa_seed_type(seed_type):
            raise Exception(f'unexpected seed type: {seed_type}')
        return Mnemonic('english').make_seed(seed_type=seed_type, num_bits=128)

    @hook
    def do_clear(self, window):
        window.wallet.is_billing = False

    def show_disclaimer(self, wizard: BaseWizard):
        wizard.set_icon('trustedcoin-wizard.png')
        wizard.reset_stack()
        wizard.confirm_dialog(title='Disclaimer', message='\n\n'.join(self.disclaimer_msg), run_next = lambda x: wizard.run('choose_seed'))

    def choose_seed(self, wizard):
        title = _('Create or restore')
        message = _('Do you want to create a new seed, or to restore a wallet using an existing seed?')
        choices = [
            ('choose_seed_type', _('Create a new seed')),
            ('restore_wallet', _('I already have a seed')),
        ]
        wizard.choice_dialog(title=title, message=message, choices=choices, run_next=wizard.run)

    def choose_seed_type(self, wizard):
        choices = [
            ('create_2fa_segwit_seed', _('Segwit 2FA')),
            ('create_2fa_seed', _('Legacy 2FA')),
        ]
        wizard.choose_seed_type(choices=choices)

    def create_2fa_seed(self, wizard): self.create_seed(wizard, '2fa')
    def create_2fa_segwit_seed(self, wizard): self.create_seed(wizard, '2fa_segwit')

    def create_seed(self, wizard, seed_type):
        seed = self.make_seed(seed_type)
        f = lambda x: wizard.request_passphrase(seed, x)
        wizard.show_seed_dialog(run_next=f, seed_text=seed)

    @classmethod
    def get_xkeys(self, seed, t, passphrase, derivation):
        assert is_any_2fa_seed_type(t)
        xtype = 'standard' if t == '2fa' else 'p2wsh'
        bip32_seed = Mnemonic.mnemonic_to_seed(seed, passphrase)
        rootnode = BIP32Node.from_rootseed(bip32_seed, xtype=xtype)
        child_node = rootnode.subkey_at_private_derivation(derivation)
        return child_node.to_xprv(), child_node.to_xpub()

    @classmethod
    def xkeys_from_seed(self, seed, passphrase):
        t = seed_type(seed)
        if not is_any_2fa_seed_type(t):
            raise Exception(f'unexpected seed type: {t}')
        words = seed.split()
        n = len(words)
        # old version use long seed phrases
        if n >= 20:
            # note: pre-2.7 2fa seeds were typically 24-25 words, however they
            # could probabilistically be arbitrarily shorter due to a bug. (see #3611)
            # the probability of it being < 20 words is about 2^(-(256+12-19*11)) = 2^(-59)
            if passphrase != '':
                raise Exception('old 2fa seed cannot have passphrase')
            xprv1, xpub1 = self.get_xkeys(' '.join(words[0:12]), t, '', "m/")
            xprv2, xpub2 = self.get_xkeys(' '.join(words[12:]), t, '', "m/")
        elif not t == '2fa' or n == 12:
            xprv1, xpub1 = self.get_xkeys(seed, t, passphrase, "m/0'/")
            xprv2, xpub2 = self.get_xkeys(seed, t, passphrase, "m/1'/")
        else:
            raise Exception('unrecognized seed length: {} words'.format(n))
        return xprv1, xpub1, xprv2, xpub2

    def create_keystore(self, wizard, seed, passphrase):
        # this overloads the wizard's method
        xprv1, xpub1, xprv2, xpub2 = self.xkeys_from_seed(seed, passphrase)
        k1 = keystore.from_xprv(xprv1)
        k2 = keystore.from_xpub(xpub2)
        wizard.request_password(run_next=lambda pw, encrypt: self.on_password(wizard, pw, encrypt, k1, k2))

    def on_password(self, wizard, password, encrypt_storage, k1, k2):
        k1.update_password(None, password)
        wizard.data['x1/'] = k1.dump()
        wizard.data['x2/'] = k2.dump()
        wizard.pw_args = password, encrypt_storage, STO_EV_USER_PW
        self.go_online_dialog(wizard)

    def restore_wallet(self, wizard):
        wizard.opt_bip39 = False
        wizard.opt_ext = True
        title = _("Restore two-factor Wallet")
        f = lambda seed, is_bip39, is_ext: wizard.run('on_restore_seed', seed, is_ext)
        wizard.restore_seed_dialog(run_next=f, test=self.is_valid_seed)

    def on_restore_seed(self, wizard, seed, is_ext):
        f = lambda x: self.restore_choice(wizard, seed, x)
        wizard.passphrase_dialog(run_next=f) if is_ext else f('')

    def restore_choice(self, wizard: BaseWizard, seed, passphrase):
        wizard.set_icon('trustedcoin-wizard.png')
        wizard.reset_stack()
        title = _('Restore 2FA wallet')
        msg = ' '.join([
            'You are going to restore a wallet protected with two-factor authentication.',
            'Do you want to keep using two-factor authentication with this wallet,',
            'or do you want to disable it, and have two master private keys in your wallet?'
        ])
        choices = [('keep', 'Keep'), ('disable', 'Disable')]
        f = lambda x: self.on_choice(wizard, seed, passphrase, x)
        wizard.choice_dialog(choices=choices, message=msg, title=title, run_next=f)

    def on_choice(self, wizard, seed, passphrase, x):
        if x == 'disable':
            f = lambda pw, encrypt: wizard.run('on_restore_pw', seed, passphrase, pw, encrypt)
            wizard.request_password(run_next=f)
        else:
            self.create_keystore(wizard, seed, passphrase)

    def on_restore_pw(self, wizard, seed, passphrase, password, encrypt_storage):
        xprv1, xpub1, xprv2, xpub2 = self.xkeys_from_seed(seed, passphrase)
        k1 = keystore.from_xprv(xprv1)
        k2 = keystore.from_xprv(xprv2)
        k1.add_seed(seed)
        k1.update_password(None, password)
        k2.update_password(None, password)
        wizard.data['x1/'] = k1.dump()
        wizard.data['x2/'] = k2.dump()
        long_user_id, short_id = get_user_id(wizard.data)
        xtype = xpub_type(xpub1)
        xpub3 = make_xpub(get_signing_xpub(xtype), long_user_id)
        k3 = keystore.from_xpub(xpub3)
        wizard.data['x3/'] = k3.dump()
        wizard.pw_args = password, encrypt_storage, STO_EV_USER_PW
        wizard.terminate()

    def create_remote_key(self, email, wizard):
        xpub1 = wizard.data['x1/']['xpub']
        xpub2 = wizard.data['x2/']['xpub']
        # Generate third key deterministically.
        long_user_id, short_id = get_user_id(wizard.data)
        xtype = xpub_type(xpub1)
        xpub3 = make_xpub(get_signing_xpub(xtype), long_user_id)
        # secret must be sent by the server
        try:
            r = server.create(xpub1, xpub2, email)
        except (socket.error, ErrorConnectingServer):
            wizard.show_message('Server not reachable, aborting')
            wizard.terminate()
            return
        except TrustedCoinException as e:
            if e.status_code == 409:
                r = None
            else:
                wizard.show_message(str(e))
                return
        if r is None:
            otp_secret = None
        else:
            otp_secret = r.get('otp_secret')
            if not otp_secret:
                wizard.show_message(_('Error'))
                return
            _xpub3 = r['xpubkey_cosigner']
            _id = r['id']
            if short_id != _id:
                wizard.show_message("unexpected trustedcoin short_id: expected {}, received {}"
                                    .format(short_id, _id))
                return
            if xpub3 != _xpub3:
                wizard.show_message("unexpected trustedcoin xpub3: expected {}, received {}"
                                    .format(xpub3, _xpub3))
                return
        self.request_otp_dialog(wizard, short_id, otp_secret, xpub3)

    def check_otp(self, wizard, short_id, otp_secret, xpub3, otp, reset):
        if otp:
            self.do_auth(wizard, short_id, otp, xpub3)
        elif reset:
            wizard.opt_bip39 = False
            wizard.opt_ext = True
            f = lambda seed, is_bip39, is_ext: wizard.run('on_reset_seed', short_id, seed, is_ext, xpub3)
            wizard.restore_seed_dialog(run_next=f, test=self.is_valid_seed)

    def on_reset_seed(self, wizard, short_id, seed, is_ext, xpub3):
        f = lambda passphrase: wizard.run('on_reset_auth', short_id, seed, passphrase, xpub3)
        wizard.passphrase_dialog(run_next=f) if is_ext else f('')

    def do_auth(self, wizard, short_id, otp, xpub3):
        try:
            server.auth(short_id, otp)
        except TrustedCoinException as e:
            if e.status_code == 400:  # invalid OTP
                wizard.show_message(_('Invalid one-time password.'))
                # ask again for otp
                self.request_otp_dialog(wizard, short_id, None, xpub3)
            else:
                wizard.show_message(str(e))
                wizard.terminate()
        except Exception as e:
            wizard.show_message(str(e))
            wizard.terminate()
        else:
            k3 = keystore.from_xpub(xpub3)
            wizard.data['x3/'] = k3.dump()
            wizard.data['use_trustedcoin'] = True
            wizard.terminate()

    def on_reset_auth(self, wizard, short_id, seed, passphrase, xpub3):
        xprv1, xpub1, xprv2, xpub2 = self.xkeys_from_seed(seed, passphrase)
        if (wizard.data['x1/']['xpub'] != xpub1 or
                wizard.data['x2/']['xpub'] != xpub2):
            wizard.show_message(_('Incorrect seed'))
            return
        r = server.get_challenge(short_id)
        challenge = r.get('challenge')
        message = 'TRUSTEDCOIN CHALLENGE: ' + challenge
        def f(xprv):
            rootnode = BIP32Node.from_xkey(xprv)
            key = rootnode.subkey_at_private_derivation((0, 0)).eckey
            sig = key.sign_message(message, True)
            return base64.b64encode(sig).decode()

        signatures = [f(x) for x in [xprv1, xprv2]]
        r = server.reset_auth(short_id, challenge, signatures)
        new_secret = r.get('otp_secret')
        if not new_secret:
            wizard.show_message(_('Request rejected by server'))
            return
        self.request_otp_dialog(wizard, short_id, new_secret, xpub3)

    @hook
    def get_action(self, storage):
        if storage.get('wallet_type') != '2fa':
            return
        if not storage.get('x1/'):
            return self, 'show_disclaimer'
        if not storage.get('x2/'):
            return self, 'show_disclaimer'
        if not storage.get('x3/'):
            return self, 'accept_terms_of_use'<|MERGE_RESOLUTION|>--- conflicted
+++ resolved
@@ -44,9 +44,9 @@
 from electrum.i18n import _
 from electrum.plugin import BasePlugin, hook
 from electrum.util import NotEnoughFunds, UserFacingException
-from electrum.storage import STO_EV_USER_PW
+from electrum.storage import StorageEncryptionVersion
 from electrum.network import Network
-from electrum.base_wizard import BaseWizard
+from electrum.base_wizard import BaseWizard, WizardWalletPasswordSetting
 from electrum.logging import Logger
 
 from .legacy_tx_format import serialize_tx_in_legacy_format
@@ -264,9 +264,9 @@
 
     wallet_type = '2fa'
 
-    def __init__(self, storage):
+    def __init__(self, storage, *, config):
         self.m, self.n = 2, 3
-        Deterministic_Wallet.__init__(self, storage)
+        Deterministic_Wallet.__init__(self, storage, config=config)
         self.is_billing = False
         self.billing_info = None
         self._load_billing_addresses()
@@ -294,14 +294,14 @@
     def min_prepay(self):
         return min(self.price_per_tx.keys())
 
-    def num_prepay(self, config):
+    def num_prepay(self):
         default = self.min_prepay()
-        n = config.get('trustedcoin_prepay', default)
+        n = self.config.get('trustedcoin_prepay', default)
         if n not in self.price_per_tx:
             n = default
         return n
 
-    def extra_fee(self, config):
+    def extra_fee(self):
         if self.can_sign_without_server():
             return 0
         if self.billing_info is None:
@@ -311,20 +311,12 @@
             return 0
         if self.is_billing:
             return 0
-        n = self.num_prepay(config)
+        n = self.num_prepay()
         price = int(self.price_per_tx[n])
         if price > 100000 * n:
             raise Exception('too high trustedcoin fee ({} for {} txns)'.format(price, n))
         return price
 
-<<<<<<< HEAD
-    def make_unsigned_transaction(self, coins, outputs, config, fixed_fee=None,
-                                  change_addr=None, is_sweep=False):
-        mk_tx = lambda o: Multisig_Wallet.make_unsigned_transaction(
-            self, coins, o, config, fixed_fee, change_addr)
-        fee = self.extra_fee(config) if not is_sweep else 0
-        if fee:
-=======
     def make_unsigned_transaction(self, *, coins: Sequence[PartialTxInput],
                                   outputs: List[PartialTxOutput], fee=None,
                                   change_addr: str = None, is_sweep=False) -> PartialTransaction:
@@ -332,7 +324,6 @@
             self, coins=coins, outputs=o, fee=fee, change_addr=change_addr)
         extra_fee = self.extra_fee() if not is_sweep else 0
         if extra_fee:
->>>>>>> 01fc0484
             address = self.billing_info['billing_address_segwit']
             fee_output = PartialTxOutput.from_address_and_value(address, extra_fee)
             try:
@@ -500,7 +491,7 @@
             billing_info = server.get(wallet.get_user_id()[1])
         except ErrorConnectingServer as e:
             if suppress_connection_error:
-                self.logger.info(str(e))
+                self.logger.info(repr(e))
                 return
             raise
         billing_index = billing_info['billing_index']
@@ -609,7 +600,10 @@
         k1.update_password(None, password)
         wizard.data['x1/'] = k1.dump()
         wizard.data['x2/'] = k2.dump()
-        wizard.pw_args = password, encrypt_storage, STO_EV_USER_PW
+        wizard.pw_args = WizardWalletPasswordSetting(password=password,
+                                                     encrypt_storage=encrypt_storage,
+                                                     storage_enc_version=StorageEncryptionVersion.USER_PASSWORD,
+                                                     encrypt_keystore=bool(password))
         self.go_online_dialog(wizard)
 
     def restore_wallet(self, wizard):
@@ -657,7 +651,10 @@
         xpub3 = make_xpub(get_signing_xpub(xtype), long_user_id)
         k3 = keystore.from_xpub(xpub3)
         wizard.data['x3/'] = k3.dump()
-        wizard.pw_args = password, encrypt_storage, STO_EV_USER_PW
+        wizard.pw_args = WizardWalletPasswordSetting(password=password,
+                                                     encrypt_storage=encrypt_storage,
+                                                     storage_enc_version=StorageEncryptionVersion.USER_PASSWORD,
+                                                     encrypt_keystore=bool(password))
         wizard.terminate()
 
     def create_remote_key(self, email, wizard):
@@ -724,7 +721,7 @@
                 wizard.show_message(str(e))
                 wizard.terminate()
         except Exception as e:
-            wizard.show_message(str(e))
+            wizard.show_message(repr(e))
             wizard.terminate()
         else:
             k3 = keystore.from_xpub(xpub3)

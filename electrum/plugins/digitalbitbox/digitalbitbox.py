# ----------------------------------------------------------------------------------
# Electrum plugin for the Digital Bitbox hardware wallet by Shift Devices AG
# digitalbitbox.com
#

import base64
import binascii
import hashlib
import hmac
import json
import math
import os
import re
import struct
import sys
import time
import copy

from electrum.crypto import sha256d, EncodeAES_base64, EncodeAES_bytes, DecodeAES_bytes, hmac_oneshot
from electrum.bitcoin import public_key_to_p2pkh
from electrum.bip32 import BIP32Node, convert_bip32_intpath_to_strpath, is_all_public_derivation
from electrum import ecc
from electrum.ecc import msg_magic
from electrum.wallet import Standard_Wallet
from electrum import constants
from electrum.transaction import Transaction, PartialTransaction, PartialTxInput
from electrum.i18n import _
from electrum.keystore import Hardware_KeyStore
from electrum.util import to_string, UserCancelled, UserFacingException, bfh
from electrum.base_wizard import ScriptTypeNotSupported, HWD_SETUP_NEW_WALLET
from electrum.network import Network
from electrum.logging import get_logger

from ..hw_wallet import HW_PluginBase, HardwareClientBase


_logger = get_logger(__name__)


try:
    import hid
    DIGIBOX = True
except ImportError as e:
    DIGIBOX = False



# ----------------------------------------------------------------------------------
# USB HID interface
#

def to_hexstr(s):
    return binascii.hexlify(s).decode('ascii')


def derive_keys(x):
    h = sha256d(x)
    h = hashlib.sha512(h).digest()
    return (h[:32],h[32:])

MIN_MAJOR_VERSION = 5

ENCRYPTION_PRIVKEY_KEY = 'encryptionprivkey'
CHANNEL_ID_KEY = 'comserverchannelid'

class DigitalBitbox_Client(HardwareClientBase):

    def __init__(self, plugin, hidDevice):
        self.plugin = plugin
        self.dbb_hid = hidDevice
        self.opened = True
        self.password = None
        self.isInitialized = False
        self.setupRunning = False
        self.usbReportSize = 64 # firmware > v2.0.0


    def close(self):
        if self.opened:
            try:
                self.dbb_hid.close()
            except:
                pass
        self.opened = False


    def timeout(self, cutoff):
        pass


    def label(self):
        return " "


    def is_pairable(self):
        return True


    def is_initialized(self):
        return self.dbb_has_password()


    def is_paired(self):
        return self.password is not None

    def has_usable_connection_with_device(self):
        try:
            self.dbb_has_password()
        except BaseException:
            return False
        return True

    def _get_xpub(self, bip32_path):
        if self.check_device_dialog():
            return self.hid_send_encrypt(('{"xpub": "%s"}' % bip32_path).encode('utf8'))


    def get_xpub(self, bip32_path, xtype):
        assert xtype in self.plugin.SUPPORTED_XTYPES
        reply = self._get_xpub(bip32_path)
        if reply:
            xpub = reply['xpub']
            # Change type of xpub to the requested type. The firmware
            # only ever returns the mainnet standard type, but it is agnostic
            # to the type when signing.
            if xtype != 'standard' or constants.net.TESTNET:
                node = BIP32Node.from_xkey(xpub, net=constants.BitcoinMainnet)
                xpub = node._replace(xtype=xtype).to_xpub()
            return xpub
        else:
            raise Exception('no reply')

    def dbb_has_password(self):
        reply = self.hid_send_plain(b'{"ping":""}')
        if 'ping' not in reply:
            raise UserFacingException(_('Device communication error. Please unplug and replug your Digital Bitbox.'))
        if reply['ping'] == 'password':
            return True
        return False


    def stretch_key(self, key: bytes):
        return to_hexstr(hashlib.pbkdf2_hmac('sha512', key, b'Digital Bitbox', iterations = 20480))


    def backup_password_dialog(self):
        msg = _("Enter the password used when the backup was created:")
        while True:
            password = self.handler.get_passphrase(msg, False)
            if password is None:
                return None
            if len(password) < 4:
                msg = _("Password must have at least 4 characters.") \
                      + "\n\n" + _("Enter password:")
            elif len(password) > 64:
                msg = _("Password must have less than 64 characters.") \
                      + "\n\n" + _("Enter password:")
            else:
                return password.encode('utf8')


    def password_dialog(self, msg):
        while True:
            password = self.handler.get_passphrase(msg, False)
            if password is None:
                return False
            if len(password) < 4:
                msg = _("Password must have at least 4 characters.") + \
                      "\n\n" + _("Enter password:")
            elif len(password) > 64:
                msg = _("Password must have less than 64 characters.") + \
                      "\n\n" + _("Enter password:")
            else:
                self.password = password.encode('utf8')
                return True


    def check_device_dialog(self):
        match = re.search(r'v([0-9])+\.[0-9]+\.[0-9]+', self.dbb_hid.get_serial_number_string())
        if match is None:
            raise Exception("error detecting firmware version")
        major_version = int(match.group(1))
        if major_version < MIN_MAJOR_VERSION:
            raise Exception("Please upgrade to the newest firmware using the BitBox Desktop app: https://shiftcrypto.ch/start")
        # Set password if fresh device
        if self.password is None and not self.dbb_has_password():
            if not self.setupRunning:
                return False # A fresh device cannot connect to an existing wallet
            msg = _("An uninitialized Digital Bitbox is detected.") + " " + \
                  _("Enter a new password below.") + "\n\n" + \
                  _("REMEMBER THE PASSWORD!") + "\n\n" + \
                  _("You cannot access your coins or a backup without the password.") + "\n" + \
                  _("A backup is saved automatically when generating a new wallet.")
            if self.password_dialog(msg):
                reply = self.hid_send_plain(b'{"password":"' + self.password + b'"}')
            else:
                return False

        # Get password from user if not yet set
        msg = _("Enter your Digital Bitbox password:")
        while self.password is None:
            if not self.password_dialog(msg):
                raise UserCancelled()
            reply = self.hid_send_encrypt(b'{"led":"blink"}')
            if 'error' in reply:
                self.password = None
                if reply['error']['code'] == 109:
                    msg = _("Incorrect password entered.") + "\n\n" + \
                          reply['error']['message'] + "\n\n" + \
                          _("Enter your Digital Bitbox password:")
                else:
                    # Should never occur
                    msg = _("Unexpected error occurred.") + "\n\n" + \
                          reply['error']['message'] + "\n\n" + \
                          _("Enter your Digital Bitbox password:")

        # Initialize device if not yet initialized
        if not self.setupRunning:
            self.isInitialized = True # Wallet exists. Electrum code later checks if the device matches the wallet
        elif not self.isInitialized:
            reply = self.hid_send_encrypt(b'{"device":"info"}')
            if reply['device']['id'] != "":
                self.recover_or_erase_dialog() # Already seeded
            else:
                self.seed_device_dialog() # Seed if not initialized
            self.mobile_pairing_dialog()
        return self.isInitialized


    def recover_or_erase_dialog(self):
        msg = _("The Digital Bitbox is already seeded. Choose an option:") + "\n"
        choices = [
            (_("Create a wallet using the current seed")),
            (_("Load a wallet from the micro SD card (the current seed is overwritten)")),
            (_("Erase the Digital Bitbox"))
        ]
        try:
            reply = self.handler.win.query_choice(msg, choices)
        except Exception:
            return # Back button pushed
        if reply == 2:
            self.dbb_erase()
        elif reply == 1:
            if not self.dbb_load_backup():
                return
        else:
            if self.hid_send_encrypt(b'{"device":"info"}')['device']['lock']:
                raise UserFacingException(_("Full 2FA enabled. This is not supported yet."))
            # Use existing seed
        self.isInitialized = True


    def seed_device_dialog(self):
        msg = _("Choose how to initialize your Digital Bitbox:") + "\n"
        choices = [
            (_("Generate a new random wallet")),
            (_("Load a wallet from the micro SD card"))
        ]
        try:
            reply = self.handler.win.query_choice(msg, choices)
        except Exception:
            return # Back button pushed
        if reply == 0:
            self.dbb_generate_wallet()
        else:
            if not self.dbb_load_backup(show_msg=False):
                return
        self.isInitialized = True

    def mobile_pairing_dialog(self):
        dbb_user_dir = None
        if sys.platform == 'darwin':
            dbb_user_dir = os.path.join(os.environ.get("HOME", ""), "Library", "Application Support", "DBB")
        elif sys.platform == 'win32':
            dbb_user_dir = os.path.join(os.environ["APPDATA"], "DBB")
        else:
            dbb_user_dir = os.path.join(os.environ["HOME"], ".dbb")

        if not dbb_user_dir:
            return

        try:
            # Python 3.5+
            jsonDecodeError = json.JSONDecodeError
        except AttributeError:
            jsonDecodeError = ValueError
        try:
            with open(os.path.join(dbb_user_dir, "config.dat")) as f:
                dbb_config = json.load(f)
        except (FileNotFoundError, jsonDecodeError):
            return

        if ENCRYPTION_PRIVKEY_KEY not in dbb_config or CHANNEL_ID_KEY not in dbb_config:
            return

        choices = [
            _('Do not pair'),
            _('Import pairing from the Digital Bitbox desktop app'),
        ]
        try:
            reply = self.handler.win.query_choice(_('Mobile pairing options'), choices)
        except Exception:
            return # Back button pushed

        if reply == 0:
            if self.plugin.is_mobile_paired():
                del self.plugin.digitalbitbox_config[ENCRYPTION_PRIVKEY_KEY]
                del self.plugin.digitalbitbox_config[CHANNEL_ID_KEY]
        elif reply == 1:
            # import pairing from dbb app
            self.plugin.digitalbitbox_config[ENCRYPTION_PRIVKEY_KEY] = dbb_config[ENCRYPTION_PRIVKEY_KEY]
            self.plugin.digitalbitbox_config[CHANNEL_ID_KEY] = dbb_config[CHANNEL_ID_KEY]
        self.plugin.config.set_key('digitalbitbox', self.plugin.digitalbitbox_config)

    def dbb_generate_wallet(self):
        key = self.stretch_key(self.password)
        filename = ("Electrum-" + time.strftime("%Y-%m-%d-%H-%M-%S") + ".pdf")
        msg = ('{"seed":{"source": "create", "key": "%s", "filename": "%s", "entropy": "%s"}}' % (key, filename, to_hexstr(os.urandom(32)))).encode('utf8')
        reply = self.hid_send_encrypt(msg)
        if 'error' in reply:
            raise UserFacingException(reply['error']['message'])


    def dbb_erase(self):
        self.handler.show_message(_("Are you sure you want to erase the Digital Bitbox?") + "\n\n" +
                                  _("To continue, touch the Digital Bitbox's light for 3 seconds.") + "\n\n" +
                                  _("To cancel, briefly touch the light or wait for the timeout."))
        hid_reply = self.hid_send_encrypt(b'{"reset":"__ERASE__"}')
        self.handler.finished()
        if 'error' in hid_reply:
            raise UserFacingException(hid_reply['error']['message'])
        else:
            self.password = None
            raise UserFacingException('Device erased')


    def dbb_load_backup(self, show_msg=True):
        backups = self.hid_send_encrypt(b'{"backup":"list"}')
        if 'error' in backups:
            raise UserFacingException(backups['error']['message'])
        try:
            f = self.handler.win.query_choice(_("Choose a backup file:"), backups['backup'])
        except Exception:
            return False # Back button pushed
        key = self.backup_password_dialog()
        if key is None:
            raise Exception('Canceled by user')
        key = self.stretch_key(key)
        if show_msg:
            self.handler.show_message(_("Loading backup...") + "\n\n" +
                                      _("To continue, touch the Digital Bitbox's light for 3 seconds.") + "\n\n" +
                                      _("To cancel, briefly touch the light or wait for the timeout."))
        msg = ('{"seed":{"source": "backup", "key": "%s", "filename": "%s"}}' % (key, backups['backup'][f])).encode('utf8')
        hid_reply = self.hid_send_encrypt(msg)
        self.handler.finished()
        if 'error' in hid_reply:
            raise UserFacingException(hid_reply['error']['message'])
        return True


    def hid_send_frame(self, data):
        HWW_CID = 0xFF000000
        HWW_CMD = 0x80 + 0x40 + 0x01
        data_len = len(data)
        seq = 0;
        idx = 0;
        write = []
        while idx < data_len:
            if idx == 0:
                # INIT frame
                write = data[idx : idx + min(data_len, self.usbReportSize - 7)]
                self.dbb_hid.write(b'\0' + struct.pack(">IBH", HWW_CID, HWW_CMD, data_len & 0xFFFF) + write + b'\xEE' * (self.usbReportSize - 7 - len(write)))
            else:
                # CONT frame
                write = data[idx : idx + min(data_len, self.usbReportSize - 5)]
                self.dbb_hid.write(b'\0' + struct.pack(">IB", HWW_CID, seq) + write + b'\xEE' * (self.usbReportSize - 5 - len(write)))
                seq += 1
            idx += len(write)


    def hid_read_frame(self):
        # INIT response
        read = bytearray(self.dbb_hid.read(self.usbReportSize))
        cid = ((read[0] * 256 + read[1]) * 256 + read[2]) * 256 + read[3]
        cmd = read[4]
        data_len = read[5] * 256 + read[6]
        data = read[7:]
        idx = len(read) - 7;
        while idx < data_len:
            # CONT response
            read = bytearray(self.dbb_hid.read(self.usbReportSize))
            data += read[5:]
            idx += len(read) - 5
        return data


    def hid_send_plain(self, msg):
        reply = ""
        try:
            serial_number = self.dbb_hid.get_serial_number_string()
            if "v2.0." in serial_number or "v1." in serial_number:
                hidBufSize = 4096
                self.dbb_hid.write('\0' + msg + '\0' * (hidBufSize - len(msg)))
                r = bytearray()
                while len(r) < hidBufSize:
                    r += bytearray(self.dbb_hid.read(hidBufSize))
            else:
                self.hid_send_frame(msg)
                r = self.hid_read_frame()
            r = r.rstrip(b' \t\r\n\0')
            r = r.replace(b"\0", b'')
            r = to_string(r, 'utf8')
            reply = json.loads(r)
        except Exception as e:
            _logger.info(f'Exception caught {repr(e)}')
        return reply


    def hid_send_encrypt(self, msg):
        sha256_byte_len = 32
        reply = ""
        try:
            encryption_key, authentication_key = derive_keys(self.password)
            msg = EncodeAES_bytes(encryption_key, msg)
            hmac_digest = hmac_oneshot(authentication_key, msg, hashlib.sha256)
            authenticated_msg = base64.b64encode(msg + hmac_digest)
            reply = self.hid_send_plain(authenticated_msg)
            if 'ciphertext' in reply:
                b64_unencoded = bytes(base64.b64decode(''.join(reply["ciphertext"])))
                reply_hmac = b64_unencoded[-sha256_byte_len:]
                hmac_calculated = hmac_oneshot(authentication_key, b64_unencoded[:-sha256_byte_len], hashlib.sha256)
                if not hmac.compare_digest(reply_hmac, hmac_calculated):
                    raise Exception("Failed to validate HMAC")
                reply = DecodeAES_bytes(encryption_key, b64_unencoded[:-sha256_byte_len])
                reply = to_string(reply, 'utf8')
                reply = json.loads(reply)
            if 'error' in reply:
                self.password = None
        except Exception as e:
            _logger.info(f'Exception caught {repr(e)}')
        return reply



# ----------------------------------------------------------------------------------
#
#

class DigitalBitbox_KeyStore(Hardware_KeyStore):
    hw_type = 'digitalbitbox'
    device = 'DigitalBitbox'

    plugin: 'DigitalBitboxPlugin'

    def __init__(self, d):
        Hardware_KeyStore.__init__(self, d)
        self.force_watching_only = False
        self.maxInputs = 14 # maximum inputs per single sign command

    def give_error(self, message, clear_client = False):
        if clear_client:
            self.client = None
        raise Exception(message)


    def decrypt_message(self, pubkey, message, password):
        raise RuntimeError(_('Encryption and decryption are currently not supported for {}').format(self.device))


    def sign_message(self, sequence, message, password):
        sig = None
        try:
            message = message.encode('utf8')
            inputPath = self.get_derivation_prefix() + "/%d/%d" % sequence
            msg_hash = sha256d(msg_magic(message))
            inputHash = to_hexstr(msg_hash)
            hasharray = []
            hasharray.append({'hash': inputHash, 'keypath': inputPath})
            hasharray = json.dumps(hasharray)

            msg = ('{"sign":{"meta":"sign message", "data":%s}}' % hasharray).encode('utf8')

            dbb_client = self.plugin.get_client(self)

            if not dbb_client.is_paired():
                raise Exception(_("Could not sign message."))

            reply = dbb_client.hid_send_encrypt(msg)
            self.handler.show_message(_("Signing message ...") + "\n\n" +
                                      _("To continue, touch the Digital Bitbox's blinking light for 3 seconds.") + "\n\n" +
                                      _("To cancel, briefly touch the blinking light or wait for the timeout."))
            reply = dbb_client.hid_send_encrypt(msg) # Send twice, first returns an echo for smart verification (not implemented)
            self.handler.finished()

            if 'error' in reply:
                raise Exception(reply['error']['message'])

            if 'sign' not in reply:
                raise Exception(_("Could not sign message."))

            if 'recid' in reply['sign'][0]:
                # firmware > v2.1.1
                sig_string = binascii.unhexlify(reply['sign'][0]['sig'])
                recid = int(reply['sign'][0]['recid'], 16)
                sig = ecc.construct_sig65(sig_string, recid, True)
                pubkey, compressed = ecc.ECPubkey.from_signature65(sig, msg_hash)
                addr = public_key_to_p2pkh(pubkey.get_public_key_bytes(compressed=compressed))
                if ecc.verify_message_with_address(addr, sig, message) is False:
                    raise Exception(_("Could not sign message"))
            elif 'pubkey' in reply['sign'][0]:
                # firmware <= v2.1.1
                for recid in range(4):
                    sig_string = binascii.unhexlify(reply['sign'][0]['sig'])
                    sig = ecc.construct_sig65(sig_string, recid, True)
                    try:
                        addr = public_key_to_p2pkh(binascii.unhexlify(reply['sign'][0]['pubkey']))
                        if ecc.verify_message_with_address(addr, sig, message):
                            break
                    except Exception:
                        continue
                else:
                    raise Exception(_("Could not sign message"))


        except BaseException as e:
            self.give_error(e)
        return sig


    def sign_transaction(self, tx, password):
        if tx.is_complete():
            return

        try:
            p2pkhTransaction = True
            inputhasharray = []
            hasharray = []
            pubkeyarray = []

            # Build hasharray from inputs
            for i, txin in enumerate(tx.inputs()):
                if txin.is_coinbase():
                    self.give_error("Coinbase not supported") # should never happen

                if txin.script_type != 'p2pkh':
                    p2pkhTransaction = False

                my_pubkey, inputPath = self.find_my_pubkey_in_txinout(txin)
                if not inputPath:
                    self.give_error("No matching pubkey for sign_transaction")  # should never happen
                inputPath = convert_bip32_intpath_to_strpath(inputPath)
                inputHash = sha256d(bfh(tx.serialize_preimage(i)))
                hasharray_i = {'hash': to_hexstr(inputHash), 'keypath': inputPath}
                hasharray.append(hasharray_i)
                inputhasharray.append(inputHash)

            # Build pubkeyarray from outputs
<<<<<<< HEAD
            for o in tx.outputs():
                assert o.type == TYPE_ADDRESS
                info = tx.output_info.get(o.address)
                if info is not None:
                    index = info.address_index
                    changePath = self.get_derivation() + "/%d/%d" % index
                    changePubkey = self.derive_pubkey(index[0], index[1])
=======
            for txout in tx.outputs():
                assert txout.address
                if txout.is_change:
                    changePubkey, changePath = self.find_my_pubkey_in_txinout(txout)
                    assert changePath
                    changePath = convert_bip32_intpath_to_strpath(changePath)
                    changePubkey = changePubkey.hex()
>>>>>>> 01fc0484
                    pubkeyarray_i = {'pubkey': changePubkey, 'keypath': changePath}
                    pubkeyarray.append(pubkeyarray_i)

            # Special serialization of the unsigned transaction for
            # the mobile verification app.
            # At the moment, verification only works for p2pkh transactions.
            if p2pkhTransaction:
                tx_copy = copy.deepcopy(tx)
                # monkey-patch method of tx_copy instance to change serialization
                def input_script(self, txin: PartialTxInput, *, estimate_size=False):
                    if txin.script_type == 'p2pkh':
                        return Transaction.get_preimage_script(txin)
                    raise Exception("unsupported type %s" % txin.script_type)
                tx_copy.input_script = input_script.__get__(tx_copy, PartialTransaction)
                tx_dbb_serialized = tx_copy.serialize_to_network()
            else:
                # We only need this for the signing echo / verification.
                tx_dbb_serialized = None

            # Build sign command
            dbb_signatures = []
            steps = math.ceil(1.0 * len(hasharray) / self.maxInputs)
            for step in range(int(steps)):
                hashes = hasharray[step * self.maxInputs : (step + 1) * self.maxInputs]

                msg = {
                    "sign": {
                        "data": hashes,
                        "checkpub": pubkeyarray,
                    },
                }
                if tx_dbb_serialized is not None:
                    msg["sign"]["meta"] = to_hexstr(sha256d(tx_dbb_serialized))
                msg = json.dumps(msg).encode('ascii')
                dbb_client = self.plugin.get_client(self)

                if not dbb_client.is_paired():
                    raise Exception("Could not sign transaction.")

                reply = dbb_client.hid_send_encrypt(msg)
                if 'error' in reply:
                    raise Exception(reply['error']['message'])

                if 'echo' not in reply:
                    raise Exception("Could not sign transaction.")

                if self.plugin.is_mobile_paired() and tx_dbb_serialized is not None:
                    reply['tx'] = tx_dbb_serialized
                    self.plugin.comserver_post_notification(reply)

                if steps > 1:
                    self.handler.show_message(_("Signing large transaction. Please be patient ...") + "\n\n" +
                                              _("To continue, touch the Digital Bitbox's blinking light for 3 seconds.") + " " +
                                              _("(Touch {} of {})").format((step + 1), steps) + "\n\n" +
                                              _("To cancel, briefly touch the blinking light or wait for the timeout.") + "\n\n")
                else:
                    self.handler.show_message(_("Signing transaction...") + "\n\n" +
                                              _("To continue, touch the Digital Bitbox's blinking light for 3 seconds.") + "\n\n" +
                                              _("To cancel, briefly touch the blinking light or wait for the timeout."))

                # Send twice, first returns an echo for smart verification
                reply = dbb_client.hid_send_encrypt(msg)
                self.handler.finished()

                if 'error' in reply:
                    if reply["error"].get('code') in (600, 601):
                        # aborted via LED short touch or timeout
                        raise UserCancelled()
                    raise Exception(reply['error']['message'])

                if 'sign' not in reply:
                    raise Exception("Could not sign transaction.")

                dbb_signatures.extend(reply['sign'])

            # Fill signatures
            if len(dbb_signatures) != len(tx.inputs()):
                raise Exception("Incorrect number of transactions signed.") # Should never occur
            for i, txin in enumerate(tx.inputs()):
                for pubkey_bytes in txin.pubkeys:
                    if txin.is_complete():
                        break
                    signed = dbb_signatures[i]
                    if 'recid' in signed:
                        # firmware > v2.1.1
                        recid = int(signed['recid'], 16)
                        s = binascii.unhexlify(signed['sig'])
                        h = inputhasharray[i]
                        pk = ecc.ECPubkey.from_sig_string(s, recid, h)
                        pk = pk.get_public_key_hex(compressed=True)
                    elif 'pubkey' in signed:
                        # firmware <= v2.1.1
                        pk = signed['pubkey']
                    if pk != pubkey_bytes.hex():
                        continue
                    sig_r = int(signed['sig'][:64], 16)
                    sig_s = int(signed['sig'][64:], 16)
                    sig = ecc.der_sig_from_r_and_s(sig_r, sig_s)
                    sig = to_hexstr(sig) + '01'
                    tx.add_signature_to_txin(txin_idx=i, signing_pubkey=pubkey_bytes.hex(), sig=sig)
        except UserCancelled:
            raise
        except BaseException as e:
            self.give_error(e, True)
        else:
            _logger.info(f"Transaction is_complete {tx.is_complete()}")


class DigitalBitboxPlugin(HW_PluginBase):

    libraries_available = DIGIBOX
    keystore_class = DigitalBitbox_KeyStore
    client = None
    DEVICE_IDS = [
                   (0x03eb, 0x2402) # Digital Bitbox
                 ]
    SUPPORTED_XTYPES = ('standard', 'p2wpkh-p2sh', 'p2wpkh', 'p2wsh-p2sh', 'p2wsh')

    def __init__(self, parent, config, name):
        HW_PluginBase.__init__(self, parent, config, name)
        if self.libraries_available:
            self.device_manager().register_devices(self.DEVICE_IDS)

        self.digitalbitbox_config = self.config.get('digitalbitbox', {})


    def get_dbb_device(self, device):
        dev = hid.device()
        dev.open_path(device.path)
        return dev


    def create_client(self, device, handler):
        if device.interface_number == 0 or device.usage_page == 0xffff:
            if handler:
                self.handler = handler
            client = self.get_dbb_device(device)
            if client is not None:
                client = DigitalBitbox_Client(self, client)
            return client
        else:
            return None


    def setup_device(self, device_info, wizard, purpose):
        devmgr = self.device_manager()
        device_id = device_info.device.id_
        client = devmgr.client_by_id(device_id)
        if client is None:
            raise Exception(_('Failed to create a client for this device.') + '\n' +
                            _('Make sure it is in the correct state.'))
        client.handler = self.create_handler(wizard)
        if purpose == HWD_SETUP_NEW_WALLET:
            client.setupRunning = True
        client.get_xpub("m/44'/0'", 'standard')


    def is_mobile_paired(self):
        return ENCRYPTION_PRIVKEY_KEY in self.digitalbitbox_config


    def comserver_post_notification(self, payload):
        assert self.is_mobile_paired(), "unexpected mobile pairing error"
        url = 'https://digitalbitbox.com/smartverification/index.php'
        key_s = base64.b64decode(self.digitalbitbox_config[ENCRYPTION_PRIVKEY_KEY])
        args = 'c=data&s=0&dt=0&uuid=%s&pl=%s' % (
            self.digitalbitbox_config[CHANNEL_ID_KEY],
            EncodeAES_base64(key_s, json.dumps(payload).encode('ascii')).decode('ascii'),
        )
        try:
            text = Network.send_http_on_proxy('post', url, body=args.encode('ascii'), headers={'content-type': 'application/x-www-form-urlencoded'})
            _logger.info(f'digitalbitbox reply from server {text}')
        except Exception as e:
            self.handler.show_error(repr(e)) # repr because str(Exception()) == ''


    def get_xpub(self, device_id, derivation, xtype, wizard):
        if xtype not in self.SUPPORTED_XTYPES:
            raise ScriptTypeNotSupported(_('This type of script is not supported with {}.').format(self.device))
        if is_all_public_derivation(derivation):
            raise Exception(f"The {self.device} does not reveal xpubs corresponding to non-hardened paths. (path: {derivation})")
        devmgr = self.device_manager()
        client = devmgr.client_by_id(device_id)
        client.handler = self.create_handler(wizard)
        client.check_device_dialog()
        xpub = client.get_xpub(derivation, xtype)
        return xpub


    def get_client(self, keystore, force_pair=True):
        devmgr = self.device_manager()
        handler = keystore.handler
        with devmgr.hid_lock:
            client = devmgr.client_for_keystore(self, handler, keystore, force_pair)
        if client is not None:
            client.check_device_dialog()
        return client

    def show_address(self, wallet, address, keystore=None):
        if keystore is None:
            keystore = wallet.get_keystore()
        if not self.show_address_helper(wallet, address, keystore):
            return
        if type(wallet) is not Standard_Wallet:
            keystore.handler.show_error(_('This function is only available for standard wallets when using {}.').format(self.device))
            return
        if not self.is_mobile_paired():
            keystore.handler.show_error(_('This function is only available after pairing your {} with a mobile device.').format(self.device))
            return
        if wallet.get_txin_type(address) != 'p2pkh':
            keystore.handler.show_error(_('This function is only available for p2pkh keystores when using {}.').format(self.device))
            return
        change, index = wallet.get_address_index(address)
        keypath = '%s/%d/%d' % (keystore.get_derivation_prefix(), change, index)
        xpub = self.get_client(keystore)._get_xpub(keypath)
        verify_request_payload = {
            "type": 'p2pkh',
            "echo": xpub['echo'],
        }
        self.comserver_post_notification(verify_request_payload)<|MERGE_RESOLUTION|>--- conflicted
+++ resolved
@@ -555,15 +555,6 @@
                 inputhasharray.append(inputHash)
 
             # Build pubkeyarray from outputs
-<<<<<<< HEAD
-            for o in tx.outputs():
-                assert o.type == TYPE_ADDRESS
-                info = tx.output_info.get(o.address)
-                if info is not None:
-                    index = info.address_index
-                    changePath = self.get_derivation() + "/%d/%d" % index
-                    changePubkey = self.derive_pubkey(index[0], index[1])
-=======
             for txout in tx.outputs():
                 assert txout.address
                 if txout.is_change:
@@ -571,7 +562,6 @@
                     assert changePath
                     changePath = convert_bip32_intpath_to_strpath(changePath)
                     changePubkey = changePubkey.hex()
->>>>>>> 01fc0484
                     pubkeyarray_i = {'pubkey': changePubkey, 'keypath': changePath}
                     pubkeyarray.append(pubkeyarray_i)
 

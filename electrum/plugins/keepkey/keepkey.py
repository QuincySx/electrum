from binascii import hexlify, unhexlify
import traceback
import sys
from typing import NamedTuple, Any, Optional, Dict, Union, List, Tuple, TYPE_CHECKING

from electrum.util import bfh, bh2u, UserCancelled, UserFacingException
from electrum.bip32 import BIP32Node
from electrum import constants
from electrum.i18n import _
from electrum.transaction import Transaction, PartialTransaction, PartialTxInput, PartialTxOutput
from electrum.keystore import Hardware_KeyStore
from electrum.base_wizard import ScriptTypeNotSupported

from ..hw_wallet import HW_PluginBase
from ..hw_wallet.plugin import (is_any_tx_output_on_change_branch, trezor_validate_op_return_output_and_get_data,
                                get_xpubs_and_der_suffixes_from_txinout)

if TYPE_CHECKING:
    from .client import KeepKeyClient

# TREZOR initialization methods
TIM_NEW, TIM_RECOVER, TIM_MNEMONIC, TIM_PRIVKEY = range(0, 4)


class KeepKey_KeyStore(Hardware_KeyStore):
    hw_type = 'keepkey'
    device = 'KeepKey'

    plugin: 'KeepKeyPlugin'

    def get_client(self, force_pair=True):
        return self.plugin.get_client(self, force_pair)

    def decrypt_message(self, sequence, message, password):
        raise UserFacingException(_('Encryption and decryption are not implemented by {}').format(self.device))

    def sign_message(self, sequence, message, password):
        client = self.get_client()
        address_path = self.get_derivation_prefix() + "/%d/%d"%sequence
        address_n = client.expand_path(address_path)
        msg_sig = client.sign_message(self.plugin.get_coin_name(), address_n, message)
        return msg_sig.signature

    def sign_transaction(self, tx, password):
        if tx.is_complete():
            return
        # previous transactions used as inputs
        prev_tx = {}
        for txin in tx.inputs():
            tx_hash = txin.prevout.txid.hex()
            if txin.utxo is None and not Transaction.is_segwit_input(txin):
                raise UserFacingException(_('Missing previous tx for legacy input.'))
            prev_tx[tx_hash] = txin.utxo

        self.plugin.sign_transaction(self, tx, prev_tx)


class KeepKeyPlugin(HW_PluginBase):
    # Derived classes provide:
    #
    #  class-static variables: client_class, firmware_URL, handler_class,
    #     libraries_available, libraries_URL, minimum_firmware,
    #     wallet_class, ckd_public, types, HidTransport

    firmware_URL = 'https://www.keepkey.com'
    libraries_URL = 'https://github.com/keepkey/python-keepkey'
    minimum_firmware = (1, 0, 0)
    keystore_class = KeepKey_KeyStore
    SUPPORTED_XTYPES = ('standard', 'p2wpkh-p2sh', 'p2wpkh', 'p2wsh-p2sh', 'p2wsh')

    MAX_LABEL_LEN = 32

    def __init__(self, parent, config, name):
        HW_PluginBase.__init__(self, parent, config, name)

        try:
            from . import client
            import keepkeylib
            import keepkeylib.ckd_public
            import keepkeylib.transport_hid
            import keepkeylib.transport_webusb
            self.client_class = client.KeepKeyClient
            self.ckd_public = keepkeylib.ckd_public
            self.types = keepkeylib.client.types
            self.DEVICE_IDS = (keepkeylib.transport_hid.DEVICE_IDS +
                               keepkeylib.transport_webusb.DEVICE_IDS)
            self.device_manager().register_devices(self.DEVICE_IDS)
            self.libraries_available = True
        except ImportError:
            self.libraries_available = False

    def hid_transport(self, pair):
        from keepkeylib.transport_hid import HidTransport
        return HidTransport(pair)

    def webusb_transport(self, device):
        from keepkeylib.transport_webusb import WebUsbTransport
        for d in WebUsbTransport.enumerate():
            if device.id_.startswith(d.getSerialNumber()):
                return WebUsbTransport(d)
        return WebUsbTransport(device)

    def _try_hid(self, device):
        self.logger.info("Trying to connect over USB...")
        if device.interface_number == 1:
            pair = [None, device.path]
        else:
            pair = [device.path, None]

        try:
            return self.hid_transport(pair)
        except BaseException as e:
            # see fdb810ba622dc7dbe1259cbafb5b28e19d2ab114
            # raise
            self.logger.info(f"cannot connect at {device.path} {e}")
            return None

    def _try_webusb(self, device):
        self.logger.info("Trying to connect over WebUSB...")
        try:
            return self.webusb_transport(device)
        except BaseException as e:
            self.logger.info(f"cannot connect at {device.path} {e}")
            return None

    def create_client(self, device, handler):
        if device.product_key[1] == 2:
            transport = self._try_webusb(device)
        else:
            transport = self._try_hid(device)

        if not transport:
            self.logger.info("cannot connect to device")
            return

        self.logger.info(f"connected to device at {device.path}")

        client = self.client_class(transport, handler, self)

        # Try a ping for device sanity
        try:
            client.ping('t')
        except BaseException as e:
            self.logger.info(f"ping failed {e}")
            return None

        if not client.atleast_version(*self.minimum_firmware):
            msg = (_('Outdated {} firmware for device labelled {}. Please '
                     'download the updated firmware from {}')
                   .format(self.device, client.label(), self.firmware_URL))
            self.logger.info(msg)
            if handler:
                handler.show_error(msg)
            else:
                raise UserFacingException(msg)
            return None

        return client

    def get_client(self, keystore, force_pair=True) -> Optional['KeepKeyClient']:
        devmgr = self.device_manager()
        handler = keystore.handler
        with devmgr.hid_lock:
            client = devmgr.client_for_keystore(self, handler, keystore, force_pair)
        # returns the client for a given keystore. can use xpub
        if client:
            client.used()
        return client

    def get_coin_name(self):
        return "Testnet" if constants.net.TESTNET else "Bitcoin"

    def initialize_device(self, device_id, wizard, handler):
        # Initialization method
        msg = _("Choose how you want to initialize your {}.\n\n"
                "The first two methods are secure as no secret information "
                "is entered into your computer.\n\n"
                "For the last two methods you input secrets on your keyboard "
                "and upload them to your {}, and so you should "
                "only do those on a computer you know to be trustworthy "
                "and free of malware."
        ).format(self.device, self.device)
        choices = [
            # Must be short as QT doesn't word-wrap radio button text
            (TIM_NEW, _("Let the device generate a completely new seed randomly")),
            (TIM_RECOVER, _("Recover from a seed you have previously written down")),
            (TIM_MNEMONIC, _("Upload a BIP39 mnemonic to generate the seed")),
            (TIM_PRIVKEY, _("Upload a master private key"))
        ]
        def f(method):
            import threading
            settings = self.request_trezor_init_settings(wizard, method, self.device)
            t = threading.Thread(target=self._initialize_device_safe, args=(settings, method, device_id, wizard, handler))
            t.setDaemon(True)
            t.start()
            exit_code = wizard.loop.exec_()
            if exit_code != 0:
                # this method (initialize_device) was called with the expectation
                # of leaving the device in an initialized state when finishing.
                # signal that this is not the case:
                raise UserCancelled()
        wizard.choice_dialog(title=_('Initialize Device'), message=msg, choices=choices, run_next=f)

    def _initialize_device_safe(self, settings, method, device_id, wizard, handler):
        exit_code = 0
        try:
            self._initialize_device(settings, method, device_id, wizard, handler)
        except UserCancelled:
            exit_code = 1
        except BaseException as e:
            self.logger.exception('')
            handler.show_error(str(e))
            exit_code = 1
        finally:
            wizard.loop.exit(exit_code)

    def _initialize_device(self, settings, method, device_id, wizard, handler):
        item, label, pin_protection, passphrase_protection = settings

        language = 'english'
        devmgr = self.device_manager()
        client = devmgr.client_by_id(device_id)
        if not client:
            raise Exception(_("The device was disconnected."))

        if method == TIM_NEW:
            strength = 64 * (item + 2)  # 128, 192 or 256
            client.reset_device(True, strength, passphrase_protection,
                                pin_protection, label, language)
        elif method == TIM_RECOVER:
            word_count = 6 * (item + 2)  # 12, 18 or 24
            client.step = 0
            client.recovery_device(word_count, passphrase_protection,
                                       pin_protection, label, language)
        elif method == TIM_MNEMONIC:
            pin = pin_protection  # It's the pin, not a boolean
            client.load_device_by_mnemonic(str(item), pin,
                                           passphrase_protection,
                                           label, language)
        else:
            pin = pin_protection  # It's the pin, not a boolean
            client.load_device_by_xprv(item, pin, passphrase_protection,
                                       label, language)

    def _make_node_path(self, xpub, address_n):
        bip32node = BIP32Node.from_xkey(xpub)
        node = self.types.HDNodeType(
            depth=bip32node.depth,
            fingerprint=int.from_bytes(bip32node.fingerprint, 'big'),
            child_num=int.from_bytes(bip32node.child_number, 'big'),
            chain_code=bip32node.chaincode,
            public_key=bip32node.eckey.get_public_key_bytes(compressed=True),
        )
        return self.types.HDNodePathType(node=node, address_n=address_n)

    def setup_device(self, device_info, wizard, purpose):
        devmgr = self.device_manager()
        device_id = device_info.device.id_
        client = devmgr.client_by_id(device_id)
        if client is None:
            raise UserFacingException(_('Failed to create a client for this device.') + '\n' +
                                      _('Make sure it is in the correct state.'))
        # fixme: we should use: client.handler = wizard
        client.handler = self.create_handler(wizard)
        if not device_info.initialized:
            self.initialize_device(device_id, wizard, client.handler)
        client.get_xpub('m', 'standard')
        client.used()

    def get_xpub(self, device_id, derivation, xtype, wizard):
        if xtype not in self.SUPPORTED_XTYPES:
            raise ScriptTypeNotSupported(_('This type of script is not supported with {}.').format(self.device))
        devmgr = self.device_manager()
        client = devmgr.client_by_id(device_id)
        client.handler = wizard
        xpub = client.get_xpub(derivation, xtype)
        client.used()
        return xpub

    def get_keepkey_input_script_type(self, electrum_txin_type: str):
        if electrum_txin_type in ('p2wpkh', 'p2wsh'):
            return self.types.SPENDWITNESS
        if electrum_txin_type in ('p2wpkh-p2sh', 'p2wsh-p2sh'):
            return self.types.SPENDP2SHWITNESS
        if electrum_txin_type in ('p2pkh', ):
            return self.types.SPENDADDRESS
        if electrum_txin_type in ('p2sh', ):
            return self.types.SPENDMULTISIG
        raise ValueError('unexpected txin type: {}'.format(electrum_txin_type))

    def get_keepkey_output_script_type(self, electrum_txin_type: str):
        if electrum_txin_type in ('p2wpkh', 'p2wsh'):
            return self.types.PAYTOWITNESS
        if electrum_txin_type in ('p2wpkh-p2sh', 'p2wsh-p2sh'):
            return self.types.PAYTOP2SHWITNESS
        if electrum_txin_type in ('p2pkh', ):
            return self.types.PAYTOADDRESS
        if electrum_txin_type in ('p2sh', ):
            return self.types.PAYTOMULTISIG
        raise ValueError('unexpected txin type: {}'.format(electrum_txin_type))

    def sign_transaction(self, keystore, tx: PartialTransaction, prev_tx):
        self.prev_tx = prev_tx
        client = self.get_client(keystore)
        inputs = self.tx_inputs(tx, for_sig=True, keystore=keystore)
        outputs = self.tx_outputs(tx, keystore=keystore)
        signatures = client.sign_tx(self.get_coin_name(), inputs, outputs,
                                    lock_time=tx.locktime, version=tx.version)[0]
        signatures = [(bh2u(x) + '01') for x in signatures]
        tx.update_signatures(signatures)

    def show_address(self, wallet, address, keystore=None):
        if keystore is None:
            keystore = wallet.get_keystore()
        if not self.show_address_helper(wallet, address, keystore):
            return
        client = self.get_client(keystore)
        if not client.atleast_version(1, 3):
            keystore.handler.show_error(_("Your device firmware is too old"))
            return
        deriv_suffix = wallet.get_address_index(address)
        derivation = keystore.get_derivation_prefix()
        address_path = "%s/%d/%d"%(derivation, *deriv_suffix)
        address_n = client.expand_path(address_path)
        script_type = self.get_keepkey_input_script_type(wallet.txin_type)

        # prepare multisig, if available:
        xpubs = wallet.get_master_public_keys()
        if len(xpubs) > 1:
            pubkeys = wallet.get_public_keys(address)
            # sort xpubs using the order of pubkeys
            sorted_pairs = sorted(zip(pubkeys, xpubs))
            multisig = self._make_multisig(
                wallet.m,
                [(xpub, deriv_suffix) for pubkey, xpub in sorted_pairs])
        else:
            multisig = None

        client.get_address(self.get_coin_name(), address_n, True, multisig=multisig, script_type=script_type)

    def tx_inputs(self, tx: Transaction, *, for_sig=False, keystore: 'KeepKey_KeyStore' = None):
        inputs = []
        for txin in tx.inputs():
            txinputtype = self.types.TxInputType()
            if txin.is_coinbase():
                prev_hash = b"\x00"*32
                prev_index = 0xffffffff  # signed int -1
            else:
                if for_sig:
                    assert isinstance(tx, PartialTransaction)
                    assert isinstance(txin, PartialTxInput)
                    assert keystore
                    if len(txin.pubkeys) > 1:
                        xpubs_and_deriv_suffixes = get_xpubs_and_der_suffixes_from_txinout(tx, txin)
                        multisig = self._make_multisig(txin.num_sig, xpubs_and_deriv_suffixes)
                    else:
                        multisig = None
                    script_type = self.get_keepkey_input_script_type(txin.script_type)
                    txinputtype = self.types.TxInputType(
                        script_type=script_type,
                        multisig=multisig)
                    my_pubkey, full_path = keystore.find_my_pubkey_in_txinout(txin)
                    if full_path:
                        txinputtype.address_n.extend(full_path)

                prev_hash = txin.prevout.txid
                prev_index = txin.prevout.out_idx

            if txin.value_sats() is not None:
                txinputtype.amount = txin.value_sats()
            txinputtype.prev_hash = prev_hash
            txinputtype.prev_index = prev_index

            if txin.script_sig is not None:
                txinputtype.script_sig = txin.script_sig

            txinputtype.sequence = txin.nsequence

            inputs.append(txinputtype)

        return inputs

<<<<<<< HEAD
    def tx_outputs(self, derivation, tx):
=======
    def _make_multisig(self, m, xpubs):
        if len(xpubs) == 1:
            return None
        pubkeys = [self._make_node_path(xpub, deriv) for xpub, deriv in xpubs]
        return self.types.MultisigRedeemScriptType(
            pubkeys=pubkeys,
            signatures=[b''] * len(pubkeys),
            m=m)

    def tx_outputs(self, tx: PartialTransaction, *, keystore: 'KeepKey_KeyStore'):
>>>>>>> 01fc0484

        def create_output_by_derivation():
            script_type = self.get_keepkey_output_script_type(txout.script_type)
            if len(txout.pubkeys) > 1:
                xpubs_and_deriv_suffixes = get_xpubs_and_der_suffixes_from_txinout(tx, txout)
                multisig = self._make_multisig(txout.num_sig, xpubs_and_deriv_suffixes)
            else:
                multisig = None
            my_pubkey, full_path = keystore.find_my_pubkey_in_txinout(txout)
            assert full_path
            txoutputtype = self.types.TxOutputType(
                multisig=multisig,
                amount=txout.value,
                address_n=full_path,
                script_type=script_type)
            return txoutputtype

        def create_output_by_address():
            txoutputtype = self.types.TxOutputType()
            txoutputtype.amount = txout.value
            if address:
                txoutputtype.script_type = self.types.PAYTOADDRESS
                txoutputtype.address = address
            else:
                txoutputtype.script_type = self.types.PAYTOOPRETURN
                txoutputtype.op_return_data = trezor_validate_op_return_output_and_get_data(txout)
            return txoutputtype

        outputs = []
        has_change = False
        any_output_on_change_branch = is_any_tx_output_on_change_branch(tx)

        for txout in tx.outputs():
            address = txout.address
            use_create_by_derivation = False

<<<<<<< HEAD
            info = tx.output_info.get(address)
            if info is not None and not has_change:
                index, xpubs, m = info.address_index, info.sorted_xpubs, info.num_sig
                on_change_branch = index[0] == 1
                # prioritise hiding outputs on the 'change' branch from user
                # because no more than one change address allowed
                if on_change_branch == any_output_on_change_branch:
=======
            if txout.is_mine and not has_change:
                # prioritise hiding outputs on the 'change' branch from user
                # because no more than one change address allowed
                if txout.is_change == any_output_on_change_branch:
>>>>>>> 01fc0484
                    use_create_by_derivation = True
                    has_change = True

            if use_create_by_derivation:
                txoutputtype = create_output_by_derivation()
            else:
                txoutputtype = create_output_by_address()
            outputs.append(txoutputtype)

        return outputs

    def electrum_tx_to_txtype(self, tx: Optional[Transaction]):
        t = self.types.TransactionType()
        if tx is None:
            # probably for segwit input and we don't need this prev txn
            return t
        tx.deserialize()
        t.version = tx.version
        t.lock_time = tx.locktime
        inputs = self.tx_inputs(tx)
        t.inputs.extend(inputs)
        for out in tx.outputs():
            o = t.bin_outputs.add()
            o.amount = out.value
            o.script_pubkey = out.scriptpubkey
        return t

    # This function is called from the TREZOR libraries (via tx_api)
    def get_tx(self, tx_hash):
        tx = self.prev_tx[tx_hash]
        return self.electrum_tx_to_txtype(tx)<|MERGE_RESOLUTION|>--- conflicted
+++ resolved
@@ -209,7 +209,7 @@
             exit_code = 1
         except BaseException as e:
             self.logger.exception('')
-            handler.show_error(str(e))
+            handler.show_error(repr(e))
             exit_code = 1
         finally:
             wizard.loop.exit(exit_code)
@@ -380,9 +380,6 @@
 
         return inputs
 
-<<<<<<< HEAD
-    def tx_outputs(self, derivation, tx):
-=======
     def _make_multisig(self, m, xpubs):
         if len(xpubs) == 1:
             return None
@@ -393,7 +390,6 @@
             m=m)
 
     def tx_outputs(self, tx: PartialTransaction, *, keystore: 'KeepKey_KeyStore'):
->>>>>>> 01fc0484
 
         def create_output_by_derivation():
             script_type = self.get_keepkey_output_script_type(txout.script_type)
@@ -430,20 +426,10 @@
             address = txout.address
             use_create_by_derivation = False
 
-<<<<<<< HEAD
-            info = tx.output_info.get(address)
-            if info is not None and not has_change:
-                index, xpubs, m = info.address_index, info.sorted_xpubs, info.num_sig
-                on_change_branch = index[0] == 1
-                # prioritise hiding outputs on the 'change' branch from user
-                # because no more than one change address allowed
-                if on_change_branch == any_output_on_change_branch:
-=======
             if txout.is_mine and not has_change:
                 # prioritise hiding outputs on the 'change' branch from user
                 # because no more than one change address allowed
                 if txout.is_change == any_output_on_change_branch:
->>>>>>> 01fc0484
                     use_create_by_derivation = True
                     has_change = True
 

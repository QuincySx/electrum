# -*- coding: utf-8 -*-
#
# Electrum - lightweight Bitcoin client
# Copyright (C) 2018 The Electrum developers
#
# Permission is hereby granted, free of charge, to any person
# obtaining a copy of this software and associated documentation files
# (the "Software"), to deal in the Software without restriction,
# including without limitation the rights to use, copy, modify, merge,
# publish, distribute, sublicense, and/or sell copies of the Software,
# and to permit persons to whom the Software is furnished to do so,
# subject to the following conditions:
#
# The above copyright notice and this permission notice shall be
# included in all copies or substantial portions of the Software.
#
# THE SOFTWARE IS PROVIDED "AS IS", WITHOUT WARRANTY OF ANY KIND,
# EXPRESS OR IMPLIED, INCLUDING BUT NOT LIMITED TO THE WARRANTIES OF
# MERCHANTABILITY, FITNESS FOR A PARTICULAR PURPOSE AND
# NONINFRINGEMENT. IN NO EVENT SHALL THE AUTHORS OR COPYRIGHT HOLDERS
# BE LIABLE FOR ANY CLAIM, DAMAGES OR OTHER LIABILITY, WHETHER IN AN
# ACTION OF CONTRACT, TORT OR OTHERWISE, ARISING FROM, OUT OF OR IN
# CONNECTION WITH THE SOFTWARE OR THE USE OR OTHER DEALINGS IN THE
# SOFTWARE.

import base64
import hashlib
<<<<<<< HEAD
from typing import Union, Tuple
=======
import functools
from typing import Union, Tuple, Optional
>>>>>>> 01fc0484

import ecdsa
from ecdsa.ecdsa import curve_secp256k1, generator_secp256k1
from ecdsa.curves import SECP256k1
from ecdsa.ellipticcurve import Point
from ecdsa.util import string_to_number, number_to_string

from .util import bfh, bh2u, assert_bytes, to_bytes, InvalidPassword, profiler
from .crypto import (sha256d, aes_encrypt_with_iv, aes_decrypt_with_iv, hmac_oneshot)
from .ecc_fast import do_monkey_patching_of_python_ecdsa_internals_with_libsecp256k1
from . import msqr
from . import constants
from .logging import get_logger


_logger = get_logger(__name__)
do_monkey_patching_of_python_ecdsa_internals_with_libsecp256k1()

CURVE_ORDER = SECP256k1.order


def generator():
    return ECPubkey.from_point(generator_secp256k1)


def point_at_infinity():
    return ECPubkey(None)


def sig_string_from_der_sig(der_sig: bytes, order=CURVE_ORDER) -> bytes:
    r, s = ecdsa.util.sigdecode_der(der_sig, order)
    return ecdsa.util.sigencode_string(r, s, order)


def der_sig_from_sig_string(sig_string: bytes, order=CURVE_ORDER) -> bytes:
    r, s = ecdsa.util.sigdecode_string(sig_string, order)
    return ecdsa.util.sigencode_der_canonize(r, s, order)


def der_sig_from_r_and_s(r: int, s: int, order=CURVE_ORDER) -> bytes:
    return ecdsa.util.sigencode_der_canonize(r, s, order)


def get_r_and_s_from_der_sig(der_sig: bytes, order=CURVE_ORDER) -> Tuple[int, int]:
    r, s = ecdsa.util.sigdecode_der(der_sig, order)
    return r, s


def get_r_and_s_from_sig_string(sig_string: bytes, order=CURVE_ORDER) -> Tuple[int, int]:
    r, s = ecdsa.util.sigdecode_string(sig_string, order)
    return r, s


def sig_string_from_r_and_s(r: int, s: int, order=CURVE_ORDER) -> bytes:
    return ecdsa.util.sigencode_string_canonize(r, s, order)


def point_to_ser(P, compressed=True) -> bytes:
    if isinstance(P, tuple):
        assert len(P) == 2, 'unexpected point: %s' % P
        x, y = P
    else:
        x, y = P.x(), P.y()
    if x is None or y is None:  # infinity
        return None
    if compressed:
        return bfh(('%02x' % (2+(y&1))) + ('%064x' % x))
    return bfh('04'+('%064x' % x)+('%064x' % y))


def get_y_coord_from_x(x: int, odd: bool=True) -> int:
    curve = curve_secp256k1
    _p = curve.p()
    _a = curve.a()
    _b = curve.b()
    x = x % _p
    y2 = (pow(x, 3, _p) + _a * x + _b) % _p
    y = msqr.modular_sqrt(y2, _p)
    if curve.contains_point(x, y):
        if odd == bool(y & 1):
            return y
        return _p - y
    raise InvalidECPointException()


def ser_to_point(ser: bytes) -> Tuple[int, int]:
    if ser[0] not in (0x02, 0x03, 0x04):
        raise ValueError('Unexpected first byte: {}'.format(ser[0]))
    if ser[0] == 0x04:
        return string_to_number(ser[1:33]), string_to_number(ser[33:])
    x = string_to_number(ser[1:])
    return x, get_y_coord_from_x(x, ser[0] == 0x03)


def _ser_to_python_ecdsa_point(ser: bytes) -> ecdsa.ellipticcurve.Point:
    x, y = ser_to_point(ser)
    try:
        return Point(curve_secp256k1, x, y, CURVE_ORDER)
    except:
        raise InvalidECPointException()


class InvalidECPointException(Exception):
    """e.g. not on curve, or infinity"""


class _MyVerifyingKey(ecdsa.VerifyingKey):
    @classmethod
    def from_signature(klass, sig, recid, h, curve):  # TODO use libsecp??
        """ See http://www.secg.org/download/aid-780/sec1-v2.pdf, chapter 4.1.6 """
        from ecdsa import util, numbertheory
        from . import msqr
        curveFp = curve.curve
        G = curve.generator
        order = G.order()
        # extract r,s from signature
        r, s = util.sigdecode_string(sig, order)
        # 1.1
        x = r + (recid//2) * order
        # 1.3
        alpha = ( x * x * x  + curveFp.a() * x + curveFp.b() ) % curveFp.p()
        beta = msqr.modular_sqrt(alpha, curveFp.p())
        y = beta if (beta - recid) % 2 == 0 else curveFp.p() - beta
        # 1.4 the constructor checks that nR is at infinity
        try:
            R = Point(curveFp, x, y, order)
        except:
            raise InvalidECPointException()
        # 1.5 compute e from message:
        e = string_to_number(h)
        minus_e = -e % order
        # 1.6 compute Q = r^-1 (sR - eG)
        inv_r = numbertheory.inverse_mod(r,order)
        try:
            Q = inv_r * ( s * R + minus_e * G )
        except:
            raise InvalidECPointException()
        return klass.from_public_point( Q, curve )


class _MySigningKey(ecdsa.SigningKey):
    """Enforce low S values in signatures"""

    def sign_number(self, number, entropy=None, k=None):
        r, s = ecdsa.SigningKey.sign_number(self, number, entropy, k)
        if s > CURVE_ORDER//2:
            s = CURVE_ORDER - s
        return r, s


class _PubkeyForPointAtInfinity:
    point = ecdsa.ellipticcurve.INFINITY


@functools.total_ordering
class ECPubkey(object):

    def __init__(self, b: bytes):
        if b is not None:
            assert_bytes(b)
            point = _ser_to_python_ecdsa_point(b)
            self._pubkey = ecdsa.ecdsa.Public_key(generator_secp256k1, point)
        else:
            self._pubkey = _PubkeyForPointAtInfinity()

    @classmethod
    def from_sig_string(cls, sig_string: bytes, recid: int, msg_hash: bytes):
        assert_bytes(sig_string)
        if len(sig_string) != 64:
            raise Exception('Wrong encoding')
        if recid < 0 or recid > 3:
            raise ValueError('recid is {}, but should be 0 <= recid <= 3'.format(recid))
        ecdsa_verifying_key = _MyVerifyingKey.from_signature(sig_string, recid, msg_hash, curve=SECP256k1)
        ecdsa_point = ecdsa_verifying_key.pubkey.point
        return ECPubkey.from_point(ecdsa_point)

    @classmethod
    def from_signature65(cls, sig: bytes, msg_hash: bytes):
        if len(sig) != 65:
            raise Exception("Wrong encoding")
        nV = sig[0]
        if nV < 27 or nV >= 35:
            raise Exception("Bad encoding")
        if nV >= 31:
            compressed = True
            nV -= 4
        else:
            compressed = False
        recid = nV - 27
        return cls.from_sig_string(sig[1:], recid, msg_hash), compressed

    @classmethod
    def from_point(cls, point):
        _bytes = point_to_ser(point, compressed=False)  # faster than compressed
        return ECPubkey(_bytes)

    def get_public_key_bytes(self, compressed=True):
        if self.is_at_infinity(): raise Exception('point is at infinity')
        return point_to_ser(self.point(), compressed)

    def get_public_key_hex(self, compressed=True):
        return bh2u(self.get_public_key_bytes(compressed))

    def point(self) -> Tuple[int, int]:
        return self._pubkey.point.x(), self._pubkey.point.y()

    def __repr__(self):
        return f"<ECPubkey {self.get_public_key_hex()}>"

    def __mul__(self, other: int):
        if not isinstance(other, int):
            raise TypeError('multiplication not defined for ECPubkey and {}'.format(type(other)))
        ecdsa_point = self._pubkey.point * other
        return self.from_point(ecdsa_point)

    def __rmul__(self, other: int):
        return self * other

    def __add__(self, other):
        if not isinstance(other, ECPubkey):
            raise TypeError('addition not defined for ECPubkey and {}'.format(type(other)))
        ecdsa_point = self._pubkey.point + other._pubkey.point
        return self.from_point(ecdsa_point)

    def __eq__(self, other):
        return self._pubkey.point.x() == other._pubkey.point.x() \
                and self._pubkey.point.y() == other._pubkey.point.y()

    def __ne__(self, other):
        return not (self == other)

<<<<<<< HEAD
    def verify_message_for_address(self, sig65: bytes, message: bytes) -> None:
=======
    def __hash__(self):
        return hash(self._pubkey.point.x())

    def __lt__(self, other):
        if not isinstance(other, ECPubkey):
            raise TypeError('comparison not defined for ECPubkey and {}'.format(type(other)))
        return self._pubkey.point.x() < other._pubkey.point.x()

    def verify_message_for_address(self, sig65: bytes, message: bytes, algo=lambda x: sha256d(msg_magic(x))) -> None:
>>>>>>> 01fc0484
        assert_bytes(message)
        h = sha256d(msg_magic(message))
        public_key, compressed = self.from_signature65(sig65, h)
        # check public key
        if public_key != self:
            raise Exception("Bad signature")
        # check message
        self.verify_message_hash(sig65[1:], h)

    def verify_message_hash(self, sig_string: bytes, msg_hash: bytes) -> None:
        assert_bytes(sig_string)
        if len(sig_string) != 64:
            raise Exception('Wrong encoding')
        ecdsa_point = self._pubkey.point
        verifying_key = _MyVerifyingKey.from_public_point(ecdsa_point, curve=SECP256k1)
        verifying_key.verify_digest(sig_string, msg_hash, sigdecode=ecdsa.util.sigdecode_string)

    def encrypt_message(self, message: bytes, magic: bytes = b'BIE1') -> bytes:
        """
        ECIES encryption/decryption methods; AES-128-CBC with PKCS7 is used as the cipher; hmac-sha256 is used as the mac
        """
        assert_bytes(message)

        randint = ecdsa.util.randrange(CURVE_ORDER)
        ephemeral_exponent = number_to_string(randint, CURVE_ORDER)
        ephemeral = ECPrivkey(ephemeral_exponent)
        ecdh_key = (self * ephemeral.secret_scalar).get_public_key_bytes(compressed=True)
        key = hashlib.sha512(ecdh_key).digest()
        iv, key_e, key_m = key[0:16], key[16:32], key[32:]
        ciphertext = aes_encrypt_with_iv(key_e, iv, message)
        ephemeral_pubkey = ephemeral.get_public_key_bytes(compressed=True)
        encrypted = magic + ephemeral_pubkey + ciphertext
        mac = hmac_oneshot(key_m, encrypted, hashlib.sha256)

        return base64.b64encode(encrypted + mac)

    @classmethod
    def order(cls):
        return CURVE_ORDER

    def is_at_infinity(self):
        return self == point_at_infinity()

    @classmethod
    def is_pubkey_bytes(cls, b: bytes):
        try:
            ECPubkey(b)
            return True
        except:
            return False


def msg_magic(message: bytes) -> bytes:
    from .bitcoin import var_int
    length = bfh(var_int(len(message)))
    return b"\x18Bitcoin Signed Message:\n" + length + message


def verify_message_with_address(address: str, sig65: bytes, message: bytes, *, net=None):
    from .bitcoin import pubkey_to_address
    assert_bytes(sig65, message)
    if net is None: net = constants.net
    try:
        h = sha256d(msg_magic(message))
        public_key, compressed = ECPubkey.from_signature65(sig65, h)
        # check public key using the address
        pubkey_hex = public_key.get_public_key_hex(compressed)
        for txin_type in ['p2pkh','p2wpkh','p2wpkh-p2sh']:
            addr = pubkey_to_address(txin_type, pubkey_hex, net=net)
            if address == addr:
                break
        else:
            raise Exception("Bad signature")
        # check message
        public_key.verify_message_hash(sig65[1:], h)
        return True
    except Exception as e:
        _logger.info(f"Verification error: {repr(e)}")
        return False


def is_secret_within_curve_range(secret: Union[int, bytes]) -> bool:
    if isinstance(secret, bytes):
        secret = string_to_number(secret)
    return 0 < secret < CURVE_ORDER


class ECPrivkey(ECPubkey):

    def __init__(self, privkey_bytes: bytes):
        assert_bytes(privkey_bytes)
        if len(privkey_bytes) != 32:
            raise Exception('unexpected size for secret. should be 32 bytes, not {}'.format(len(privkey_bytes)))
        secret = string_to_number(privkey_bytes)
        if not is_secret_within_curve_range(secret):
            raise InvalidECPointException('Invalid secret scalar (not within curve order)')
        self.secret_scalar = secret

        point = generator_secp256k1 * secret
        super().__init__(point_to_ser(point))
        self._privkey = ecdsa.ecdsa.Private_key(self._pubkey, secret)

    @classmethod
    def from_secret_scalar(cls, secret_scalar: int):
        secret_bytes = number_to_string(secret_scalar, CURVE_ORDER)
        return ECPrivkey(secret_bytes)

    @classmethod
    def from_arbitrary_size_secret(cls, privkey_bytes: bytes):
        """This method is only for legacy reasons. Do not introduce new code that uses it.
        Unlike the default constructor, this method does not require len(privkey_bytes) == 32,
        and the secret does not need to be within the curve order either.
        """
        return ECPrivkey(cls.normalize_secret_bytes(privkey_bytes))

    @classmethod
    def normalize_secret_bytes(cls, privkey_bytes: bytes) -> bytes:
        scalar = string_to_number(privkey_bytes) % CURVE_ORDER
        if scalar == 0:
            raise Exception('invalid EC private key scalar: zero')
        privkey_32bytes = number_to_string(scalar, CURVE_ORDER)
        return privkey_32bytes

    def __repr__(self):
        return f"<ECPrivkey {self.get_public_key_hex()}>"

    def get_secret_bytes(self) -> bytes:
        return number_to_string(self.secret_scalar, CURVE_ORDER)

    def sign(self, data: bytes, sigencode=None, sigdecode=None) -> bytes:
        if sigencode is None:
            sigencode = sig_string_from_r_and_s
        if sigdecode is None:
            sigdecode = get_r_and_s_from_sig_string
        private_key = _MySigningKey.from_secret_exponent(self.secret_scalar, curve=SECP256k1)
        def sig_encode_r_s(r, s, order):
            return r, s
        r, s = private_key.sign_digest_deterministic(data, hashfunc=hashlib.sha256, sigencode=sig_encode_r_s)
        counter = 0
        while r >= 2**255:  # grind for low R value https://github.com/bitcoin/bitcoin/pull/13666
            counter += 1
            extra_entropy = int.to_bytes(counter, 32, 'little')
            r, s = private_key.sign_digest_deterministic(data, hashfunc=hashlib.sha256, sigencode=sig_encode_r_s, extra_entropy=extra_entropy)
        sig = sigencode(r, s, CURVE_ORDER)
        public_key = private_key.get_verifying_key()
        if not public_key.verify_digest(sig, data, sigdecode=sigdecode):
            raise Exception('Sanity check verifying our own signature failed.')
        return sig

    def sign_transaction(self, hashed_preimage: bytes) -> bytes:
        return self.sign(hashed_preimage,
                         sigencode=der_sig_from_r_and_s,
                         sigdecode=get_r_and_s_from_der_sig)

    def sign_message(self, message: bytes, is_compressed: bool) -> bytes:
        def bruteforce_recid(sig_string):
            for recid in range(4):
                sig65 = construct_sig65(sig_string, recid, is_compressed)
                try:
                    self.verify_message_for_address(sig65, message)
                    return sig65, recid
                except Exception as e:
                    continue
            else:
                raise Exception("error: cannot sign message. no recid fits..")

        message = to_bytes(message, 'utf8')
        msg_hash = sha256d(msg_magic(message))
        sig_string = self.sign(msg_hash,
                               sigencode=sig_string_from_r_and_s,
                               sigdecode=get_r_and_s_from_sig_string)
        sig65, recid = bruteforce_recid(sig_string)
        return sig65

    def decrypt_message(self, encrypted: Tuple[str, bytes], magic: bytes=b'BIE1') -> bytes:
        encrypted = base64.b64decode(encrypted)
        if len(encrypted) < 85:
            raise Exception('invalid ciphertext: length')
        magic_found = encrypted[:4]
        ephemeral_pubkey_bytes = encrypted[4:37]
        ciphertext = encrypted[37:-32]
        mac = encrypted[-32:]
        if magic_found != magic:
            raise Exception('invalid ciphertext: invalid magic bytes')
        try:
            ecdsa_point = _ser_to_python_ecdsa_point(ephemeral_pubkey_bytes)
        except AssertionError as e:
            raise Exception('invalid ciphertext: invalid ephemeral pubkey') from e
        if not ecdsa.ecdsa.point_is_valid(generator_secp256k1, ecdsa_point.x(), ecdsa_point.y()):
            raise Exception('invalid ciphertext: invalid ephemeral pubkey')
        ephemeral_pubkey = ECPubkey.from_point(ecdsa_point)
        ecdh_key = (ephemeral_pubkey * self.secret_scalar).get_public_key_bytes(compressed=True)
        key = hashlib.sha512(ecdh_key).digest()
        iv, key_e, key_m = key[0:16], key[16:32], key[32:]
        if mac != hmac_oneshot(key_m, encrypted[:-32], hashlib.sha256):
            raise InvalidPassword()
        return aes_decrypt_with_iv(key_e, iv, ciphertext)


def construct_sig65(sig_string: bytes, recid: int, is_compressed: bool) -> bytes:
    comp = 4 if is_compressed else 0
    return bytes([27 + recid + comp]) + sig_string<|MERGE_RESOLUTION|>--- conflicted
+++ resolved
@@ -25,12 +25,8 @@
 
 import base64
 import hashlib
-<<<<<<< HEAD
-from typing import Union, Tuple
-=======
 import functools
 from typing import Union, Tuple, Optional
->>>>>>> 01fc0484
 
 import ecdsa
 from ecdsa.ecdsa import curve_secp256k1, generator_secp256k1
@@ -88,12 +84,12 @@
     return ecdsa.util.sigencode_string_canonize(r, s, order)
 
 
-def point_to_ser(P, compressed=True) -> bytes:
-    if isinstance(P, tuple):
-        assert len(P) == 2, 'unexpected point: %s' % P
-        x, y = P
+def point_to_ser(point, compressed=True) -> Optional[bytes]:
+    if isinstance(point, tuple):
+        assert len(point) == 2, f'unexpected point: {point}'
+        x, y = point
     else:
-        x, y = P.x(), P.y()
+        x, y = point.x(), point.y()
     if x is None or y is None:  # infinity
         return None
     if compressed:
@@ -101,7 +97,7 @@
     return bfh('04'+('%064x' % x)+('%064x' % y))
 
 
-def get_y_coord_from_x(x: int, odd: bool=True) -> int:
+def get_y_coord_from_x(x: int, *, odd: bool) -> int:
     curve = curve_secp256k1
     _p = curve.p()
     _a = curve.a()
@@ -122,7 +118,8 @@
     if ser[0] == 0x04:
         return string_to_number(ser[1:33]), string_to_number(ser[33:])
     x = string_to_number(ser[1:])
-    return x, get_y_coord_from_x(x, ser[0] == 0x03)
+    odd = ser[0] == 0x03
+    return x, get_y_coord_from_x(x, odd=odd)
 
 
 def _ser_to_python_ecdsa_point(ser: bytes) -> ecdsa.ellipticcurve.Point:
@@ -188,7 +185,7 @@
 @functools.total_ordering
 class ECPubkey(object):
 
-    def __init__(self, b: bytes):
+    def __init__(self, b: Optional[bytes]):
         if b is not None:
             assert_bytes(b)
             point = _ser_to_python_ecdsa_point(b)
@@ -262,9 +259,6 @@
     def __ne__(self, other):
         return not (self == other)
 
-<<<<<<< HEAD
-    def verify_message_for_address(self, sig65: bytes, message: bytes) -> None:
-=======
     def __hash__(self):
         return hash(self._pubkey.point.x())
 
@@ -274,9 +268,8 @@
         return self._pubkey.point.x() < other._pubkey.point.x()
 
     def verify_message_for_address(self, sig65: bytes, message: bytes, algo=lambda x: sha256d(msg_magic(x))) -> None:
->>>>>>> 01fc0484
         assert_bytes(message)
-        h = sha256d(msg_magic(message))
+        h = algo(message)
         public_key, compressed = self.from_signature65(sig65, h)
         # check public key
         if public_key != self:
@@ -298,9 +291,7 @@
         """
         assert_bytes(message)
 
-        randint = ecdsa.util.randrange(CURVE_ORDER)
-        ephemeral_exponent = number_to_string(randint, CURVE_ORDER)
-        ephemeral = ECPrivkey(ephemeral_exponent)
+        ephemeral = ECPrivkey.generate_random_key()
         ecdh_key = (self * ephemeral.secret_scalar).get_public_key_bytes(compressed=True)
         key = hashlib.sha512(ecdh_key).digest()
         iv, key_e, key_m = key[0:16], key[16:32], key[32:]
@@ -332,6 +323,13 @@
     length = bfh(var_int(len(message)))
     return b"\x18Bitcoin Signed Message:\n" + length + message
 
+
+def verify_signature(pubkey: bytes, sig: bytes, h: bytes) -> bool:
+    try:
+        ECPubkey(pubkey).verify_message_hash(sig, h)
+    except:
+        return False
+    return True
 
 def verify_message_with_address(address: str, sig65: bytes, message: bytes, *, net=None):
     from .bitcoin import pubkey_to_address
@@ -401,6 +399,12 @@
     def __repr__(self):
         return f"<ECPrivkey {self.get_public_key_hex()}>"
 
+    @classmethod
+    def generate_random_key(cls):
+        randint = ecdsa.util.randrange(CURVE_ORDER)
+        ephemeral_exponent = number_to_string(randint, CURVE_ORDER)
+        return ECPrivkey(ephemeral_exponent)
+
     def get_secret_bytes(self) -> bytes:
         return number_to_string(self.secret_scalar, CURVE_ORDER)
 
@@ -429,12 +433,12 @@
                          sigencode=der_sig_from_r_and_s,
                          sigdecode=get_r_and_s_from_der_sig)
 
-    def sign_message(self, message: bytes, is_compressed: bool) -> bytes:
+    def sign_message(self, message: bytes, is_compressed: bool, algo=lambda x: sha256d(msg_magic(x))) -> bytes:
         def bruteforce_recid(sig_string):
             for recid in range(4):
                 sig65 = construct_sig65(sig_string, recid, is_compressed)
                 try:
-                    self.verify_message_for_address(sig65, message)
+                    self.verify_message_for_address(sig65, message, algo)
                     return sig65, recid
                 except Exception as e:
                     continue
@@ -442,15 +446,15 @@
                 raise Exception("error: cannot sign message. no recid fits..")
 
         message = to_bytes(message, 'utf8')
-        msg_hash = sha256d(msg_magic(message))
+        msg_hash = algo(message)
         sig_string = self.sign(msg_hash,
                                sigencode=sig_string_from_r_and_s,
                                sigdecode=get_r_and_s_from_sig_string)
         sig65, recid = bruteforce_recid(sig_string)
         return sig65
 
-    def decrypt_message(self, encrypted: Tuple[str, bytes], magic: bytes=b'BIE1') -> bytes:
-        encrypted = base64.b64decode(encrypted)
+    def decrypt_message(self, encrypted: Union[str, bytes], magic: bytes=b'BIE1') -> bytes:
+        encrypted = base64.b64decode(encrypted)  # type: bytes
         if len(encrypted) < 85:
             raise Exception('invalid ciphertext: length')
         magic_found = encrypted[:4]
@@ -461,7 +465,7 @@
             raise Exception('invalid ciphertext: invalid magic bytes')
         try:
             ecdsa_point = _ser_to_python_ecdsa_point(ephemeral_pubkey_bytes)
-        except AssertionError as e:
+        except InvalidECPointException as e:
             raise Exception('invalid ciphertext: invalid ephemeral pubkey') from e
         if not ecdsa.ecdsa.point_is_valid(generator_secp256k1, ecdsa_point.x(), ecdsa_point.y()):
             raise Exception('invalid ciphertext: invalid ephemeral pubkey')

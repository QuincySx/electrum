--- conflicted
+++ resolved
@@ -757,7 +757,7 @@
         except BaseException as e:
             self.logger.info(f"couldn't launch iface {server} -- {repr(e)}")
             await interface.close()
-            self.trigger_callback('set_server_status', server)
+            util.trigger_callback('set_server_status', server)
             return
         else:
             with self.interfaces_lock:
@@ -771,17 +771,10 @@
             await self.switch_to_interface(server)
 
         self._add_recent_server(server)
-<<<<<<< HEAD
-        #self.trigger_callback('set_server_status', server)
-        self.trigger_callback('network_updated')
-
-
-    def check_interface_against_healthy_spread_of_connected_servers(self, iface_to_check) -> bool:
-=======
         util.trigger_callback('network_updated')
 
+    #def check_interface_against_healthy_spread_of_connected_servers(self, iface_to_check) -> bool:
     def check_interface_against_healthy_spread_of_connected_servers(self, iface_to_check: Interface) -> bool:
->>>>>>> 3b5b0209
         # main interface is exempt. this makes switching servers easier
         if iface_to_check.is_main_server():
             return True

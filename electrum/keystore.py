#!/usr/bin/env python2
# -*- mode: python -*-
#
# Electrum - lightweight Bitcoin client
# Copyright (C) 2016  The Electrum developers
#
# Permission is hereby granted, free of charge, to any person
# obtaining a copy of this software and associated documentation files
# (the "Software"), to deal in the Software without restriction,
# including without limitation the rights to use, copy, modify, merge,
# publish, distribute, sublicense, and/or sell copies of the Software,
# and to permit persons to whom the Software is furnished to do so,
# subject to the following conditions:
#
# The above copyright notice and this permission notice shall be
# included in all copies or substantial portions of the Software.
#
# THE SOFTWARE IS PROVIDED "AS IS", WITHOUT WARRANTY OF ANY KIND,
# EXPRESS OR IMPLIED, INCLUDING BUT NOT LIMITED TO THE WARRANTIES OF
# MERCHANTABILITY, FITNESS FOR A PARTICULAR PURPOSE AND
# NONINFRINGEMENT. IN NO EVENT SHALL THE AUTHORS OR COPYRIGHT HOLDERS
# BE LIABLE FOR ANY CLAIM, DAMAGES OR OTHER LIABILITY, WHETHER IN AN
# ACTION OF CONTRACT, TORT OR OTHERWISE, ARISING FROM, OUT OF OR IN
# CONNECTION WITH THE SOFTWARE OR THE USE OR OTHER DEALINGS IN THE
# SOFTWARE.

from unicodedata import normalize
import hashlib
<<<<<<< HEAD
from typing import Tuple
=======
import re
from typing import Tuple, TYPE_CHECKING, Union, Sequence, Optional, Dict, List, NamedTuple
from functools import lru_cache
from abc import ABC, abstractmethod
>>>>>>> 01fc0484

from . import bitcoin, ecc, constants, bip32
from .bitcoin import deserialize_privkey, serialize_privkey
from .bip32 import (convert_bip32_path_to_list_of_uint32, BIP32_PRIME,
                    is_xpub, is_xprv, BIP32Node, normalize_bip32_derivation,
                    convert_bip32_intpath_to_strpath)
from .ecc import string_to_number, number_to_string
from .crypto import (pw_decode, pw_encode, sha256, sha256d, PW_HASH_VERSION_LATEST,
                     SUPPORTED_PW_HASH_VERSIONS, UnsupportedPasswordHashVersion, hash_160)
from .util import (InvalidPassword, WalletFileException,
                   BitcoinException, bh2u, bfh, inv_dict)
from .mnemonic import Mnemonic, load_wordlist, seed_type, is_seed
from .plugin import run_hook
from .logging import Logger

<<<<<<< HEAD
=======
if TYPE_CHECKING:
    from .gui.qt.util import TaskThread
    from .transaction import Transaction, PartialTransaction, PartialTxInput, PartialTxOutput
    from .plugins.hw_wallet import HW_PluginBase, HardwareClientBase

>>>>>>> 01fc0484

class KeyStore(Logger, ABC):
    type: str

    def __init__(self):
        Logger.__init__(self)
        self.is_requesting_to_be_rewritten_to_wallet_file = False  # type: bool

    def has_seed(self) -> bool:
        return False

    def is_watching_only(self) -> bool:
        return False

    def can_import(self) -> bool:
        return False

    def get_type_text(self) -> str:
        return f'{self.type}'

    @abstractmethod
    def may_have_password(self):
        """Returns whether the keystore can be encrypted with a password."""
        pass

    def get_tx_derivations(self, tx: 'PartialTransaction') -> Dict[str, Union[Sequence[int], str]]:
        keypairs = {}
        for txin in tx.inputs():
            if txin.is_complete():
                continue
            for pubkey in txin.pubkeys:
                if pubkey in txin.part_sigs:
                    # this pubkey already signed
                    continue
                derivation = self.get_pubkey_derivation(pubkey, txin)
                if not derivation:
                    continue
                keypairs[pubkey.hex()] = derivation
        return keypairs

<<<<<<< HEAD
    def can_sign(self, tx):
        # if self.is_watching_only():
        #     return False
=======
    def can_sign(self, tx) -> bool:
        if self.is_watching_only():
            return False
>>>>>>> 01fc0484
        return bool(self.get_tx_derivations(tx))

    def ready_to_sign(self) -> bool:
        return not self.is_watching_only()

<<<<<<< HEAD
=======
    @abstractmethod
    def dump(self) -> dict:
        pass

    @abstractmethod
    def is_deterministic(self) -> bool:
        pass

    @abstractmethod
    def sign_message(self, sequence: 'AddressIndexGeneric', message, password) -> bytes:
        pass

    @abstractmethod
    def decrypt_message(self, sequence: 'AddressIndexGeneric', message, password) -> bytes:
        pass

    @abstractmethod
    def sign_transaction(self, tx: 'PartialTransaction', password) -> None:
        pass

    @abstractmethod
    def get_pubkey_derivation(self, pubkey: bytes,
                              txinout: Union['PartialTxInput', 'PartialTxOutput'],
                              *, only_der_suffix=True) \
            -> Union[Sequence[int], str, None]:
        """Returns either a derivation int-list if the pubkey can be HD derived from this keystore,
        the pubkey itself (hex) if the pubkey belongs to the keystore but not HD derived,
        or None if the pubkey is unrelated.
        """
        pass

    def find_my_pubkey_in_txinout(
            self, txinout: Union['PartialTxInput', 'PartialTxOutput'],
            *, only_der_suffix: bool = False
    ) -> Tuple[Optional[bytes], Optional[List[int]]]:
        # note: we assume that this cosigner only has one pubkey in this txin/txout
        for pubkey in txinout.bip32_paths:
            path = self.get_pubkey_derivation(pubkey, txinout, only_der_suffix=only_der_suffix)
            if path and not isinstance(path, (str, bytes)):
                return pubkey, list(path)
        return None, None

>>>>>>> 01fc0484

class Software_KeyStore(KeyStore):

    def __init__(self, d):
        KeyStore.__init__(self)
        self.pw_hash_version = d.get('pw_hash_version', 1)
        if self.pw_hash_version not in SUPPORTED_PW_HASH_VERSIONS:
            raise UnsupportedPasswordHashVersion(self.pw_hash_version)

    def may_have_password(self):
        return not self.is_watching_only()

    def sign_message(self, sequence, message, password) -> bytes:
        privkey, compressed = self.get_private_key(sequence, password)
        key = ecc.ECPrivkey(privkey)
        return key.sign_message(message, compressed)

    def decrypt_message(self, sequence, message, password) -> bytes:
        privkey, compressed = self.get_private_key(sequence, password)
        ec = ecc.ECPrivkey(privkey)
        decrypted = ec.decrypt_message(message)
        return decrypted

    def sign_transaction(self, tx, password, callback=None, pw_dialog=None):
        # if self.is_watching_only():
        #     return
        # Raise if password is not correct.
        #self.check_password(password)
        # Add private keys
        keypairs = self.get_tx_derivations(tx)
        # for k, v in keypairs.items():
        #     keypairs[k] = self.get_private_key(v, password)
        # # Sign
        if keypairs:
            tx.sign(keypairs, callback, password, pw_dialog)

    @abstractmethod
    def update_password(self, old_password, new_password):
        pass

    @abstractmethod
    def check_password(self, password):
        pass

    @abstractmethod
    def get_private_key(self, sequence: 'AddressIndexGeneric', password) -> Tuple[bytes, bool]:
        """Returns (privkey, is_compressed)"""
        pass


class Imported_KeyStore(Software_KeyStore):
    # keystore for imported private keys

    type = 'imported'

    def __init__(self, d):
        Software_KeyStore.__init__(self, d)
        self.keypairs = d.get('keypairs', {})  # type: Dict[str, str]

    def is_deterministic(self):
        return False

    def dump(self):
        return {
            'type': self.type,
            'keypairs': self.keypairs,
            'pw_hash_version': self.pw_hash_version,
        }

    def can_import(self):
        return True

    def check_password(self, password):
        pubkey = list(self.keypairs.keys())[0]
        self.get_private_key(pubkey, password)

    def import_privkey(self, sec, password):
        txin_type, privkey, compressed = deserialize_privkey(sec)
        pubkey = ecc.ECPrivkey(privkey).get_public_key_hex(compressed=compressed)
        # re-serialize the key so the internal storage format is consistent
        serialized_privkey = serialize_privkey(
            privkey, compressed, txin_type, internal_use=True)
        # NOTE: if the same pubkey is reused for multiple addresses (script types),
        # there will only be one pubkey-privkey pair for it in self.keypairs,
        # and the privkey will encode a txin_type but that txin_type cannot be trusted.
        # Removing keys complicates this further.
        self.keypairs[pubkey] = pw_encode(serialized_privkey, password, version=self.pw_hash_version)
        return txin_type, pubkey

    def delete_imported_key(self, key):
        self.keypairs.pop(key)

    def get_private_key(self, pubkey: str, password):
        sec = pw_decode(self.keypairs[pubkey], password, version=self.pw_hash_version)
        txin_type, privkey, compressed = deserialize_privkey(sec)
        # this checks the password
        if pubkey != ecc.ECPrivkey(privkey).get_public_key_hex(compressed=compressed):
            raise InvalidPassword()
        return privkey, compressed

    def get_pubkey_derivation(self, pubkey, txin, *, only_der_suffix=True):
        if pubkey.hex() in self.keypairs:
            return pubkey.hex()
        return None

    def update_password(self, old_password, new_password):
        self.check_password(old_password)
        if new_password == '':
            new_password = None
        for k, v in self.keypairs.items():
            b = pw_decode(v, old_password, version=self.pw_hash_version)
            c = pw_encode(b, new_password, version=PW_HASH_VERSION_LATEST)
            self.keypairs[k] = c
        self.pw_hash_version = PW_HASH_VERSION_LATEST


class Deterministic_KeyStore(Software_KeyStore):

    def __init__(self, d):
        Software_KeyStore.__init__(self, d)
        self.seed = d.get('seed', '')
        self.passphrase = d.get('passphrase', '')

    def is_deterministic(self):
        return True

    def dump(self):
        d = {
            'type': self.type,
            'pw_hash_version': self.pw_hash_version,
        }
        if self.seed:
            d['seed'] = self.seed
        if self.passphrase:
            d['passphrase'] = self.passphrase
        return d

    def has_seed(self):
        return bool(self.seed)

    def is_watching_only(self):
        return not self.has_seed()

    @abstractmethod
    def format_seed(self, seed: str) -> str:
        pass

    def add_seed(self, seed):
        if self.seed:
            raise Exception("a seed exists")
        self.seed = self.format_seed(seed)

    def get_seed(self, password):
        return pw_decode(self.seed, password, version=self.pw_hash_version)

    def get_passphrase(self, password):
        if self.passphrase:
            return pw_decode(self.passphrase, password, version=self.pw_hash_version)
        else:
            return ''


class MasterPublicKeyMixin(ABC):

    @abstractmethod
    def get_master_public_key(self) -> str:
        pass

    @abstractmethod
    def get_derivation_prefix(self) -> Optional[str]:
        """Returns to bip32 path from some root node to self.xpub
        Note that the return value might be None; if it is unknown.
        """
        pass

    @abstractmethod
    def get_root_fingerprint(self) -> Optional[str]:
        """Returns the bip32 fingerprint of the top level node.
        This top level node is the node at the beginning of the derivation prefix,
        i.e. applying the derivation prefix to it will result self.xpub
        Note that the return value might be None; if it is unknown.
        """
        pass

    @abstractmethod
    def get_fp_and_derivation_to_be_used_in_partial_tx(self, der_suffix: Sequence[int], *,
                                                       only_der_suffix: bool = True) -> Tuple[bytes, Sequence[int]]:
        """Returns fingerprint and derivation path corresponding to a derivation suffix.
        The fingerprint is either the root fp or the intermediate fp, depending on what is available
        and 'only_der_suffix', and the derivation path is adjusted accordingly.
        """
        pass

    @abstractmethod
    def derive_pubkey(self, for_change: int, n: int) -> bytes:
        pass

    def get_pubkey_derivation(self, pubkey: bytes,
                              txinout: Union['PartialTxInput', 'PartialTxOutput'],
                              *, only_der_suffix=True) \
            -> Union[Sequence[int], str, None]:
        def test_der_suffix_against_pubkey(der_suffix: Sequence[int], pubkey: bytes) -> bool:
            if len(der_suffix) != 2:
                return False
            if pubkey != self.derive_pubkey(*der_suffix):
                return False
            return True

        if pubkey not in txinout.bip32_paths:
            return None
        fp_found, path_found = txinout.bip32_paths[pubkey]
        der_suffix = None
        full_path = None
        # try fp against our root
        my_root_fingerprint_hex = self.get_root_fingerprint()
        my_der_prefix_str = self.get_derivation_prefix()
        ks_der_prefix = convert_bip32_path_to_list_of_uint32(my_der_prefix_str) if my_der_prefix_str else None
        if (my_root_fingerprint_hex is not None and ks_der_prefix is not None and
                fp_found.hex() == my_root_fingerprint_hex):
            if path_found[:len(ks_der_prefix)] == ks_der_prefix:
                der_suffix = path_found[len(ks_der_prefix):]
                if not test_der_suffix_against_pubkey(der_suffix, pubkey):
                    der_suffix = None
        # try fp against our intermediate fingerprint
        if (der_suffix is None and isinstance(self, Xpub) and
                fp_found == self.get_bip32_node_for_xpub().calc_fingerprint_of_this_node()):
            der_suffix = path_found
            if not test_der_suffix_against_pubkey(der_suffix, pubkey):
                der_suffix = None
        if der_suffix is None:
            return None
        if ks_der_prefix is not None:
            full_path = ks_der_prefix + list(der_suffix)
        return der_suffix if only_der_suffix else full_path


class Xpub(MasterPublicKeyMixin):

    def __init__(self, *, derivation_prefix: str = None, root_fingerprint: str = None):
        self.xpub = None
        self.xpub_receive = None
        self.xpub_change = None
        self._xpub_bip32_node = None  # type: Optional[BIP32Node]

        # "key origin" info (subclass should persist these):
        self._derivation_prefix = derivation_prefix  # type: Optional[str]
        self._root_fingerprint = root_fingerprint  # type: Optional[str]

    def get_master_public_key(self):
        return self.xpub

    def get_bip32_node_for_xpub(self) -> Optional[BIP32Node]:
        if self._xpub_bip32_node is None:
            if self.xpub is None:
                return None
            self._xpub_bip32_node = BIP32Node.from_xkey(self.xpub)
        return self._xpub_bip32_node

    def get_derivation_prefix(self) -> Optional[str]:
        return self._derivation_prefix

    def get_root_fingerprint(self) -> Optional[str]:
        return self._root_fingerprint

    def get_fp_and_derivation_to_be_used_in_partial_tx(self, der_suffix: Sequence[int], *,
                                                       only_der_suffix: bool = True) -> Tuple[bytes, Sequence[int]]:
        fingerprint_hex = self.get_root_fingerprint()
        der_prefix_str = self.get_derivation_prefix()
        if not only_der_suffix and fingerprint_hex is not None and der_prefix_str is not None:
            # use root fp, and true full path
            fingerprint_bytes = bfh(fingerprint_hex)
            der_prefix_ints = convert_bip32_path_to_list_of_uint32(der_prefix_str)
        else:
            # use intermediate fp, and claim der suffix is the full path
            fingerprint_bytes = self.get_bip32_node_for_xpub().calc_fingerprint_of_this_node()
            der_prefix_ints = convert_bip32_path_to_list_of_uint32('m')
        der_full = der_prefix_ints + list(der_suffix)
        return fingerprint_bytes, der_full

    def get_xpub_to_be_used_in_partial_tx(self, *, only_der_suffix: bool) -> str:
        assert self.xpub
        fp_bytes, der_full = self.get_fp_and_derivation_to_be_used_in_partial_tx(der_suffix=[],
                                                                                 only_der_suffix=only_der_suffix)
        bip32node = self.get_bip32_node_for_xpub()
        depth = len(der_full)
        child_number_int = der_full[-1] if len(der_full) >= 1 else 0
        child_number_bytes = child_number_int.to_bytes(length=4, byteorder="big")
        fingerprint = bytes(4) if depth == 0 else bip32node.fingerprint
        bip32node = bip32node._replace(depth=depth,
                                       fingerprint=fingerprint,
                                       child_number=child_number_bytes)
        return bip32node.to_xpub()

    def add_key_origin_from_root_node(self, *, derivation_prefix: str, root_node: BIP32Node):
        assert self.xpub
        # try to derive ourselves from what we were given
        child_node1 = root_node.subkey_at_private_derivation(derivation_prefix)
        child_pubkey_bytes1 = child_node1.eckey.get_public_key_bytes(compressed=True)
        child_node2 = self.get_bip32_node_for_xpub()
        child_pubkey_bytes2 = child_node2.eckey.get_public_key_bytes(compressed=True)
        if child_pubkey_bytes1 != child_pubkey_bytes2:
            raise Exception("(xpub, derivation_prefix, root_node) inconsistency")
        self.add_key_origin(derivation_prefix=derivation_prefix,
                            root_fingerprint=root_node.calc_fingerprint_of_this_node().hex().lower())

    def add_key_origin(self, *, derivation_prefix: Optional[str], root_fingerprint: Optional[str]):
        assert self.xpub
        self._root_fingerprint = root_fingerprint
        self._derivation_prefix = normalize_bip32_derivation(derivation_prefix)

    @lru_cache(maxsize=None)
    def derive_pubkey(self, for_change: int, n: int) -> bytes:
        for_change = int(for_change)
        assert for_change in (0, 1)
        xpub = self.xpub_change if for_change else self.xpub_receive
        if xpub is None:
            rootnode = self.get_bip32_node_for_xpub()
            xpub = rootnode.subkey_at_public_derivation((for_change,)).to_xpub()
            if for_change:
                self.xpub_change = xpub
            else:
                self.xpub_receive = xpub
        return self.get_pubkey_from_xpub(xpub, (n,))

    @classmethod
    def get_pubkey_from_xpub(self, xpub: str, sequence) -> bytes:
        node = BIP32Node.from_xkey(xpub).subkey_at_public_derivation(sequence)
<<<<<<< HEAD
        return node.eckey.get_public_key_hex(compressed=True)

    def get_xpubkey(self, c, i):
        def encode_path_int(path_int) -> str:
            if path_int < 0xffff:
                hex = bitcoin.int_to_hex(path_int, 2)
            else:
                hex = 'ffff' + bitcoin.int_to_hex(path_int, 4)
            return hex
        s = ''.join(map(encode_path_int, (c, i)))
        return 'ff' + bh2u(bitcoin.DecodeBase58Check(self.xpub)) + s

    @classmethod
    def parse_xpubkey(self, pubkey):
        # type + xpub + derivation
        assert pubkey[0:2] == 'ff'
        pk = bfh(pubkey)
        # xpub:
        pk = pk[1:]
        xkey = bitcoin.EncodeBase58Check(pk[0:78])

        # derivation:
        dd = pk[78:]
        s = []
        while dd:
            # 2 bytes for derivation path index
            n = int.from_bytes(dd[0:2], byteorder="little")
            dd = dd[2:]
            # in case of overflow, drop these 2 bytes; and use next 4 bytes instead
            if n == 0xffff:
                n = int.from_bytes(dd[0:4], byteorder="little")
                dd = dd[4:]
            s.append(n)
        assert len(s) == 2
        return xkey, s

    def get_pubkey_derivation(self, x_pubkey):
        if x_pubkey[0:2] != 'ff':
            return
        xpub, derivation = self.parse_xpubkey(x_pubkey)
        if self.xpub != xpub:
            return
        return derivation
=======
        return node.eckey.get_public_key_bytes(compressed=True)
>>>>>>> 01fc0484


class BIP32_KeyStore(Xpub, Deterministic_KeyStore):

    type = 'bip32'

    def __init__(self, d):
        Xpub.__init__(self, derivation_prefix=d.get('derivation'), root_fingerprint=d.get('root_fingerprint'))
        Deterministic_KeyStore.__init__(self, d)
        self.xpub = d.get('xpub')
        self.xprv = d.get('xprv')

    def format_seed(self, seed):
        return ' '.join(seed.split())

    def dump(self):
        d = Deterministic_KeyStore.dump(self)
        d['xpub'] = self.xpub
        d['xprv'] = self.xprv
        d['derivation'] = self.get_derivation_prefix()
        d['root_fingerprint'] = self.get_root_fingerprint()
        return d

    def get_master_private_key(self, password):
        return pw_decode(self.xprv, password, version=self.pw_hash_version)

    def check_password(self, password):
        xprv = pw_decode(self.xprv, password, version=self.pw_hash_version)
        if BIP32Node.from_xkey(xprv).chaincode != self.get_bip32_node_for_xpub().chaincode:
            raise InvalidPassword()

    def update_password(self, old_password, new_password):
        self.check_password(old_password)
        if new_password == '':
            new_password = None
        if self.has_seed():
            decoded = self.get_seed(old_password)
            self.seed = pw_encode(decoded, new_password, version=PW_HASH_VERSION_LATEST)
        if self.passphrase:
            decoded = self.get_passphrase(old_password)
            self.passphrase = pw_encode(decoded, new_password, version=PW_HASH_VERSION_LATEST)
        if self.xprv is not None:
            b = pw_decode(self.xprv, old_password, version=self.pw_hash_version)
            self.xprv = pw_encode(b, new_password, version=PW_HASH_VERSION_LATEST)
        self.pw_hash_version = PW_HASH_VERSION_LATEST

    def is_watching_only(self):
        return self.xprv is None

    def add_xpub(self, xpub):
        assert is_xpub(xpub)
        self.xpub = xpub
        root_fingerprint, derivation_prefix = bip32.root_fp_and_der_prefix_from_xkey(xpub)
        self.add_key_origin(derivation_prefix=derivation_prefix, root_fingerprint=root_fingerprint)

    def add_xprv(self, xprv):
        assert is_xprv(xprv)
        self.xprv = xprv
        self.add_xpub(bip32.xpub_from_xprv(xprv))

    def add_xprv_from_seed(self, bip32_seed, xtype, derivation):
        rootnode = BIP32Node.from_rootseed(bip32_seed, xtype=xtype)
        node = rootnode.subkey_at_private_derivation(derivation)
        self.add_xprv(node.to_xprv())
        self.add_key_origin_from_root_node(derivation_prefix=derivation, root_node=rootnode)

    def get_private_key(self, sequence: Sequence[int], password):
        xprv = self.get_master_private_key(password)
        node = BIP32Node.from_xkey(xprv).subkey_at_private_derivation(sequence)
        pk = node.eckey.get_secret_bytes()
        return pk, True




class Old_KeyStore(MasterPublicKeyMixin, Deterministic_KeyStore):

    type = 'old'

    def __init__(self, d):
        Deterministic_KeyStore.__init__(self, d)
        self.mpk = d.get('mpk')
        self._root_fingerprint = None

    def get_hex_seed(self, password):
        return pw_decode(self.seed, password, version=self.pw_hash_version).encode('utf8')

    def dump(self):
        d = Deterministic_KeyStore.dump(self)
        d['mpk'] = self.mpk
        return d

    def add_seed(self, seedphrase):
        Deterministic_KeyStore.add_seed(self, seedphrase)
        s = self.get_hex_seed(None)
        self.mpk = self.mpk_from_seed(s)

    def add_master_public_key(self, mpk):
        self.mpk = mpk

    def format_seed(self, seed):
        from . import old_mnemonic, mnemonic
        seed = mnemonic.normalize_text(seed)
        # see if seed was entered as hex
        if seed:
            try:
                bfh(seed)
                return str(seed)
            except Exception:
                pass
        words = seed.split()
        seed = old_mnemonic.mn_decode(words)
        if not seed:
            raise Exception("Invalid seed")
        return seed

    def get_seed(self, password):
        from . import old_mnemonic
        s = self.get_hex_seed(password)
        return ' '.join(old_mnemonic.mn_encode(s))

    @classmethod
    def mpk_from_seed(klass, seed):
        secexp = klass.stretch_key(seed)
        privkey = ecc.ECPrivkey.from_secret_scalar(secexp)
        return privkey.get_public_key_hex(compressed=False)[2:]

    @classmethod
    def stretch_key(self, seed):
        x = seed
        for i in range(100000):
            x = hashlib.sha256(x + seed).digest()
        return string_to_number(x)

    @classmethod
    def get_sequence(self, mpk, for_change, n):
        return string_to_number(sha256d(("%d:%d:"%(n, for_change)).encode('ascii') + bfh(mpk)))

    @classmethod
    def get_pubkey_from_mpk(cls, mpk, for_change, n) -> bytes:
        z = cls.get_sequence(mpk, for_change, n)
        master_public_key = ecc.ECPubkey(bfh('04'+mpk))
        public_key = master_public_key + z*ecc.generator()
        return public_key.get_public_key_bytes(compressed=False)

    @lru_cache(maxsize=None)
    def derive_pubkey(self, for_change, n) -> bytes:
        for_change = int(for_change)
        assert for_change in (0, 1)
        return self.get_pubkey_from_mpk(self.mpk, for_change, n)

    def _get_private_key_from_stretched_exponent(self, for_change, n, secexp):
        secexp = (secexp + self.get_sequence(self.mpk, for_change, n)) % ecc.CURVE_ORDER
        pk = number_to_string(secexp, ecc.CURVE_ORDER)
        return pk

    def get_private_key(self, sequence: Sequence[int], password):
        seed = self.get_hex_seed(password)
        secexp = self.stretch_key(seed)
        self._check_seed(seed, secexp=secexp)
        for_change, n = sequence
        pk = self._get_private_key_from_stretched_exponent(for_change, n, secexp)
        return pk, False

    def _check_seed(self, seed, *, secexp=None):
        if secexp is None:
            secexp = self.stretch_key(seed)
        master_private_key = ecc.ECPrivkey.from_secret_scalar(secexp)
        master_public_key = master_private_key.get_public_key_bytes(compressed=False)[1:]
        if master_public_key != bfh(self.mpk):
            raise InvalidPassword()

    def check_password(self, password):
        seed = self.get_hex_seed(password)
        self._check_seed(seed)

    def get_master_public_key(self):
        return self.mpk

    def get_derivation_prefix(self) -> str:
        return 'm'

    def get_root_fingerprint(self) -> str:
        if self._root_fingerprint is None:
            master_public_key = ecc.ECPubkey(bfh('04'+self.mpk))
            xfp = hash_160(master_public_key.get_public_key_bytes(compressed=True))[0:4]
            self._root_fingerprint = xfp.hex().lower()
        return self._root_fingerprint

    def get_fp_and_derivation_to_be_used_in_partial_tx(self, der_suffix: Sequence[int], *,
                                                       only_der_suffix: bool = True) -> Tuple[bytes, Sequence[int]]:
        fingerprint_hex = self.get_root_fingerprint()
        der_prefix_str = self.get_derivation_prefix()
        fingerprint_bytes = bfh(fingerprint_hex)
        der_prefix_ints = convert_bip32_path_to_list_of_uint32(der_prefix_str)
        der_full = der_prefix_ints + list(der_suffix)
        return fingerprint_bytes, der_full

    def update_password(self, old_password, new_password):
        self.check_password(old_password)
        if new_password == '':
            new_password = None
        if self.has_seed():
            decoded = pw_decode(self.seed, old_password, version=self.pw_hash_version)
            self.seed = pw_encode(decoded, new_password, version=PW_HASH_VERSION_LATEST)
        self.pw_hash_version = PW_HASH_VERSION_LATEST


class Hardware_KeyStore(Xpub, KeyStore):
    hw_type: str
    device: str
    plugin: 'HW_PluginBase'
    thread: Optional['TaskThread'] = None

    type = 'hardware'

    def __init__(self, d):
        Xpub.__init__(self, derivation_prefix=d.get('derivation'), root_fingerprint=d.get('root_fingerprint'))
        KeyStore.__init__(self)
        # Errors and other user interaction is done through the wallet's
        # handler.  The handler is per-window and preserved across
        # device reconnects
        self.xpub = d.get('xpub')
        self.label = d.get('label')
        self.handler = None
        run_hook('init_keystore', self)

    def set_label(self, label):
        self.label = label

    def may_have_password(self):
        return False

    def is_deterministic(self):
        return True

    def get_type_text(self) -> str:
        return f'hw[{self.hw_type}]'

    def dump(self):
        return {
            'type': self.type,
            'hw_type': self.hw_type,
            'xpub': self.xpub,
            'derivation': self.get_derivation_prefix(),
            'root_fingerprint': self.get_root_fingerprint(),
            'label':self.label,
        }

    def unpaired(self):
        '''A device paired with the wallet was disconnected.  This can be
        called in any thread context.'''
        self.logger.info("unpaired")

    def paired(self):
        '''A device paired with the wallet was (re-)connected.  This can be
        called in any thread context.'''
        self.logger.info("paired")

    def is_watching_only(self):
        '''The wallet is not watching-only; the user will be prompted for
        pin and passphrase as appropriate when needed.'''
        assert not self.has_seed()
        return False

    def get_password_for_storage_encryption(self) -> str:
        from .storage import get_derivation_used_for_hw_device_encryption
        client = self.plugin.get_client(self)
        derivation = get_derivation_used_for_hw_device_encryption()
        xpub = client.get_xpub(derivation, "standard")
        password = self.get_pubkey_from_xpub(xpub, ()).hex()
        return password

    def has_usable_connection_with_device(self) -> bool:
        if not hasattr(self, 'plugin'):
            return False
        client = self.plugin.get_client(self, force_pair=False)
        if client is None:
            return False
        return client.has_usable_connection_with_device()

    def ready_to_sign(self):
        return super().ready_to_sign() and self.has_usable_connection_with_device()

    def opportunistically_fill_in_missing_info_from_device(self, client: 'HardwareClientBase'):
        assert client is not None
        if self._root_fingerprint is None:
            self._root_fingerprint = client.request_root_fingerprint_from_device()
            self.is_requesting_to_be_rewritten_to_wallet_file = True
        if self.label != client.label():
            self.label = client.label()
            self.is_requesting_to_be_rewritten_to_wallet_file = True


KeyStoreWithMPK = Union[KeyStore, MasterPublicKeyMixin]  # intersection really...
AddressIndexGeneric = Union[Sequence[int], str]  # can be hex pubkey str


def bip39_normalize_passphrase(passphrase):
    return normalize('NFKD', passphrase or '')

def bip39_to_seed(mnemonic, passphrase):
    import hashlib, hmac
    PBKDF2_ROUNDS = 2048
    mnemonic = normalize('NFKD', ' '.join(mnemonic.split()))
    passphrase = bip39_normalize_passphrase(passphrase)
    return hashlib.pbkdf2_hmac('sha512', mnemonic.encode('utf-8'),
        b'mnemonic' + passphrase.encode('utf-8'), iterations = PBKDF2_ROUNDS)


def bip39_is_checksum_valid(mnemonic: str) -> Tuple[bool, bool]:
    """Test checksum of bip39 mnemonic assuming English wordlist.
    Returns tuple (is_checksum_valid, is_wordlist_valid)
    """
    words = [ normalize('NFKD', word) for word in mnemonic.split() ]
    words_len = len(words)
    wordlist = load_wordlist("english.txt")
    n = len(wordlist)
    i = 0
    words.reverse()
    while words:
        w = words.pop()
        try:
            k = wordlist.index(w)
        except ValueError:
            return False, False
        i = i*n + k
    if words_len not in [12, 15, 18, 21, 24]:
        return False, True
    checksum_length = 11 * words_len // 33  # num bits
    entropy_length = 32 * checksum_length  # num bits
    entropy = i >> checksum_length
    checksum = i % 2**checksum_length
    entropy_bytes = int.to_bytes(entropy, length=entropy_length//8, byteorder="big")
    hashed = int.from_bytes(sha256(entropy_bytes), byteorder="big")
    calculated_checksum = hashed >> (256 - checksum_length)
    return checksum == calculated_checksum, True


def from_bip39_seed(seed, passphrase, derivation, xtype=None):
    k = BIP32_KeyStore({})
    bip32_seed = bip39_to_seed(seed, passphrase)
    if xtype is None:
        xtype = xtype_from_derivation(derivation)
    k.add_xprv_from_seed(bip32_seed, xtype, derivation)
    return k


PURPOSE48_SCRIPT_TYPES = {
    'p2wsh-p2sh': 1,  # specifically multisig
    'p2wsh': 2,       # specifically multisig
}
PURPOSE48_SCRIPT_TYPES_INV = inv_dict(PURPOSE48_SCRIPT_TYPES)


def xtype_from_derivation(derivation: str) -> str:
    """Returns the script type to be used for this derivation."""
    bip32_indices = convert_bip32_path_to_list_of_uint32(derivation)
    if len(bip32_indices) >= 1:
        if bip32_indices[0] == 84 + BIP32_PRIME:
            return 'p2wpkh'
        elif bip32_indices[0] == 49 + BIP32_PRIME:
            return 'p2wpkh-p2sh'
        elif bip32_indices[0] == 44 + BIP32_PRIME:
            return 'standard'
        elif bip32_indices[0] == 45 + BIP32_PRIME:
            return 'standard'

    if len(bip32_indices) >= 4:
        if bip32_indices[0] == 48 + BIP32_PRIME:
            # m / purpose' / coin_type' / account' / script_type' / change / address_index
            script_type_int = bip32_indices[3] - BIP32_PRIME
            script_type = PURPOSE48_SCRIPT_TYPES_INV.get(script_type_int)
            if script_type is not None:
                return script_type
    return 'standard'


<<<<<<< HEAD
# extended pubkeys

def is_xpubkey(x_pubkey):
    return x_pubkey[0:2] == 'ff'


def parse_xpubkey(x_pubkey):
    assert x_pubkey[0:2] == 'ff'
    return BIP32_KeyStore.parse_xpubkey(x_pubkey)

def xpubkey_to_address(x_pubkey):
    if x_pubkey[0:2] == 'fd':
        address = bitcoin.script_to_address(x_pubkey[2:])
        return x_pubkey, address
    if x_pubkey[0:2] in ['02', '03', '04']:
        pubkey = x_pubkey
    elif x_pubkey[0:2] == 'ff':
        xpub, s = BIP32_KeyStore.parse_xpubkey(x_pubkey)
        pubkey = BIP32_KeyStore.get_pubkey_from_xpub(xpub, s)
    elif x_pubkey[0:2] == 'fe':
        mpk, s = Old_KeyStore.parse_xpubkey(x_pubkey)
        pubkey = Old_KeyStore.get_pubkey_from_mpk(mpk, s[0], s[1])
    else:
        raise BitcoinException("Cannot parse pubkey. prefix: {}"
                               .format(x_pubkey[0:2]))
    if pubkey:
        address = public_key_to_p2pkh(bfh(pubkey))
    return pubkey, address

def xpubkey_to_pubkey(x_pubkey):
    pubkey, address = xpubkey_to_address(x_pubkey)
    return pubkey

=======
>>>>>>> 01fc0484
hw_keystores = {}

def register_keystore(hw_type, constructor):
    hw_keystores[hw_type] = constructor

def hardware_keystore(d):
    hw_type = d['hw_type']
    if hw_type in hw_keystores:
        constructor = hw_keystores[hw_type]
        return constructor(d)
    raise WalletFileException(f'unknown hardware type: {hw_type}. '
                              f'hw_keystores: {list(hw_keystores)}')

def load_keystore(storage, name):
    d = storage.get(name, {})
    t = d.get('type')
    if not t:
        raise WalletFileException(
            'Wallet format requires update.\n'
            'Cannot find keystore for name {}'.format(name))
    keystore_constructors = {ks.type: ks for ks in [Old_KeyStore, Imported_KeyStore, BIP32_KeyStore]}
    keystore_constructors['hardware'] = hardware_keystore
    try:
        ks_constructor = keystore_constructors[t]
    except KeyError:
        raise WalletFileException(f'Unknown type {t} for keystore named {name}')
    k = ks_constructor(d)
    return k


def is_old_mpk(mpk: str) -> bool:
    try:
        int(mpk, 16)  # test if hex string
    except:
        return False
    if len(mpk) != 128:
        return False
    try:
        ecc.ECPubkey(bfh('04' + mpk))
    except:
        return False
    return True


def is_address_list(text):
    parts = text.split()
    return bool(parts) and all(bitcoin.is_address(x) for x in parts)


def get_private_keys(text, *, allow_spaces_inside_key=True, raise_on_error=False):
    if allow_spaces_inside_key:  # see #1612
        parts = text.split('\n')
        parts = map(lambda x: ''.join(x.split()), parts)
        parts = list(filter(bool, parts))
    else:
        parts = text.split()
    if bool(parts) and all(bitcoin.is_private_key(x, raise_on_error=raise_on_error) for x in parts):
        return parts


def is_private_key_list(text, *, allow_spaces_inside_key=True, raise_on_error=False):
    return bool(get_private_keys(text,
                                 allow_spaces_inside_key=allow_spaces_inside_key,
                                 raise_on_error=raise_on_error))


def is_master_key(x):
    return is_old_mpk(x) or is_bip32_key(x)


def is_bip32_key(x):
    return is_xprv(x) or is_xpub(x)


def bip44_derivation(account_id, bip43_purpose=44):
    coin = constants.net.BIP44_COIN_TYPE
    der = "m/%d'/%d'/%d'" % (bip43_purpose, coin, int(account_id))
    return normalize_bip32_derivation(der)


def purpose48_derivation(account_id: int, xtype: str) -> str:
    # m / purpose' / coin_type' / account' / script_type' / change / address_index
    bip43_purpose = 48
    coin = constants.net.BIP44_COIN_TYPE
    account_id = int(account_id)
    script_type_int = PURPOSE48_SCRIPT_TYPES.get(xtype)
    if script_type_int is None:
        raise Exception('unknown xtype: {}'.format(xtype))
    der = "m/%d'/%d'/%d'/%d'" % (bip43_purpose, coin, account_id, script_type_int)
    return normalize_bip32_derivation(der)


def from_seed(seed, passphrase, is_p2sh=False):
    t = seed_type(seed)
    if t == 'old':
        keystore = Old_KeyStore({})
        keystore.add_seed(seed)
    elif t in ['standard', 'segwit']:
        keystore = BIP32_KeyStore({})
        keystore.add_seed(seed)
        keystore.passphrase = passphrase
        bip32_seed = Mnemonic.mnemonic_to_seed(seed, passphrase)
        if t == 'standard':
            der = "m/"
            xtype = 'standard'
        else:
            der = "m/1'/" if is_p2sh else "m/0'/"
            xtype = 'p2wsh' if is_p2sh else 'p2wpkh'
        keystore.add_xprv_from_seed(bip32_seed, xtype, der)
    else:
        raise BitcoinException('Unexpected seed type {}'.format(repr(t)))
    return keystore

def from_private_key_list(text):
    keystore = Imported_KeyStore({})
    for x in get_private_keys(text):
        keystore.import_privkey(x, None)
    return keystore

def from_old_mpk(mpk):
    keystore = Old_KeyStore({})
    keystore.add_master_public_key(mpk)
    return keystore

def from_xpub(xpub):
    k = BIP32_KeyStore({})
    k.add_xpub(xpub)
    return k

def from_xprv(xprv):
    k = BIP32_KeyStore({})
    k.add_xprv(xprv)
    return k

def from_master_key(text):
    if is_xprv(text):
        k = from_xprv(text)
    elif is_old_mpk(text):
        k = from_old_mpk(text)
    elif is_xpub(text):
        k = from_xpub(text)
    else:
        raise BitcoinException('Invalid master key')
    return k<|MERGE_RESOLUTION|>--- conflicted
+++ resolved
@@ -26,14 +26,10 @@
 
 from unicodedata import normalize
 import hashlib
-<<<<<<< HEAD
-from typing import Tuple
-=======
 import re
 from typing import Tuple, TYPE_CHECKING, Union, Sequence, Optional, Dict, List, NamedTuple
 from functools import lru_cache
 from abc import ABC, abstractmethod
->>>>>>> 01fc0484
 
 from . import bitcoin, ecc, constants, bip32
 from .bitcoin import deserialize_privkey, serialize_privkey
@@ -49,14 +45,11 @@
 from .plugin import run_hook
 from .logging import Logger
 
-<<<<<<< HEAD
-=======
 if TYPE_CHECKING:
     from .gui.qt.util import TaskThread
     from .transaction import Transaction, PartialTransaction, PartialTxInput, PartialTxOutput
     from .plugins.hw_wallet import HW_PluginBase, HardwareClientBase
 
->>>>>>> 01fc0484
 
 class KeyStore(Logger, ABC):
     type: str
@@ -97,22 +90,14 @@
                 keypairs[pubkey.hex()] = derivation
         return keypairs
 
-<<<<<<< HEAD
-    def can_sign(self, tx):
-        # if self.is_watching_only():
-        #     return False
-=======
     def can_sign(self, tx) -> bool:
         if self.is_watching_only():
             return False
->>>>>>> 01fc0484
         return bool(self.get_tx_derivations(tx))
 
     def ready_to_sign(self) -> bool:
         return not self.is_watching_only()
 
-<<<<<<< HEAD
-=======
     @abstractmethod
     def dump(self) -> dict:
         pass
@@ -155,7 +140,6 @@
                 return pubkey, list(path)
         return None, None
 
->>>>>>> 01fc0484
 
 class Software_KeyStore(KeyStore):
 
@@ -179,18 +163,18 @@
         decrypted = ec.decrypt_message(message)
         return decrypted
 
-    def sign_transaction(self, tx, password, callback=None, pw_dialog=None):
-        # if self.is_watching_only():
-        #     return
+    def sign_transaction(self, tx, password):
+        if self.is_watching_only():
+            return
         # Raise if password is not correct.
-        #self.check_password(password)
+        self.check_password(password)
         # Add private keys
         keypairs = self.get_tx_derivations(tx)
-        # for k, v in keypairs.items():
-        #     keypairs[k] = self.get_private_key(v, password)
-        # # Sign
+        for k, v in keypairs.items():
+            keypairs[k] = self.get_private_key(v, password)
+        # Sign
         if keypairs:
-            tx.sign(keypairs, callback, password, pw_dialog)
+            tx.sign(keypairs)
 
     @abstractmethod
     def update_password(self, old_password, new_password):
@@ -309,6 +293,8 @@
         self.seed = self.format_seed(seed)
 
     def get_seed(self, password):
+        if not self.has_seed():
+            raise Exception("This wallet has no seed words")
         return pw_decode(self.seed, password, version=self.pw_hash_version)
 
     def get_passphrase(self, password):
@@ -483,53 +469,7 @@
     @classmethod
     def get_pubkey_from_xpub(self, xpub: str, sequence) -> bytes:
         node = BIP32Node.from_xkey(xpub).subkey_at_public_derivation(sequence)
-<<<<<<< HEAD
-        return node.eckey.get_public_key_hex(compressed=True)
-
-    def get_xpubkey(self, c, i):
-        def encode_path_int(path_int) -> str:
-            if path_int < 0xffff:
-                hex = bitcoin.int_to_hex(path_int, 2)
-            else:
-                hex = 'ffff' + bitcoin.int_to_hex(path_int, 4)
-            return hex
-        s = ''.join(map(encode_path_int, (c, i)))
-        return 'ff' + bh2u(bitcoin.DecodeBase58Check(self.xpub)) + s
-
-    @classmethod
-    def parse_xpubkey(self, pubkey):
-        # type + xpub + derivation
-        assert pubkey[0:2] == 'ff'
-        pk = bfh(pubkey)
-        # xpub:
-        pk = pk[1:]
-        xkey = bitcoin.EncodeBase58Check(pk[0:78])
-
-        # derivation:
-        dd = pk[78:]
-        s = []
-        while dd:
-            # 2 bytes for derivation path index
-            n = int.from_bytes(dd[0:2], byteorder="little")
-            dd = dd[2:]
-            # in case of overflow, drop these 2 bytes; and use next 4 bytes instead
-            if n == 0xffff:
-                n = int.from_bytes(dd[0:4], byteorder="little")
-                dd = dd[4:]
-            s.append(n)
-        assert len(s) == 2
-        return xkey, s
-
-    def get_pubkey_derivation(self, x_pubkey):
-        if x_pubkey[0:2] != 'ff':
-            return
-        xpub, derivation = self.parse_xpubkey(x_pubkey)
-        if self.xpub != xpub:
-            return
-        return derivation
-=======
         return node.eckey.get_public_key_bytes(compressed=True)
->>>>>>> 01fc0484
 
 
 class BIP32_KeyStore(Xpub, Deterministic_KeyStore):
@@ -602,7 +542,10 @@
         pk = node.eckey.get_secret_bytes()
         return pk, True
 
-
+    def get_keypair(self, sequence, password):
+        k, _ = self.get_private_key(sequence, password)
+        cK = ecc.ECPrivkey(k).get_public_key_bytes()
+        return cK, k
 
 
 class Old_KeyStore(MasterPublicKeyMixin, Deterministic_KeyStore):
@@ -908,48 +851,12 @@
     return 'standard'
 
 
-<<<<<<< HEAD
-# extended pubkeys
-
-def is_xpubkey(x_pubkey):
-    return x_pubkey[0:2] == 'ff'
-
-
-def parse_xpubkey(x_pubkey):
-    assert x_pubkey[0:2] == 'ff'
-    return BIP32_KeyStore.parse_xpubkey(x_pubkey)
-
-def xpubkey_to_address(x_pubkey):
-    if x_pubkey[0:2] == 'fd':
-        address = bitcoin.script_to_address(x_pubkey[2:])
-        return x_pubkey, address
-    if x_pubkey[0:2] in ['02', '03', '04']:
-        pubkey = x_pubkey
-    elif x_pubkey[0:2] == 'ff':
-        xpub, s = BIP32_KeyStore.parse_xpubkey(x_pubkey)
-        pubkey = BIP32_KeyStore.get_pubkey_from_xpub(xpub, s)
-    elif x_pubkey[0:2] == 'fe':
-        mpk, s = Old_KeyStore.parse_xpubkey(x_pubkey)
-        pubkey = Old_KeyStore.get_pubkey_from_mpk(mpk, s[0], s[1])
-    else:
-        raise BitcoinException("Cannot parse pubkey. prefix: {}"
-                               .format(x_pubkey[0:2]))
-    if pubkey:
-        address = public_key_to_p2pkh(bfh(pubkey))
-    return pubkey, address
-
-def xpubkey_to_pubkey(x_pubkey):
-    pubkey, address = xpubkey_to_address(x_pubkey)
-    return pubkey
-
-=======
->>>>>>> 01fc0484
 hw_keystores = {}
 
 def register_keystore(hw_type, constructor):
     hw_keystores[hw_type] = constructor
 
-def hardware_keystore(d):
+def hardware_keystore(d) -> Hardware_KeyStore:
     hw_type = d['hw_type']
     if hw_type in hw_keystores:
         constructor = hw_keystores[hw_type]
@@ -957,7 +864,7 @@
     raise WalletFileException(f'unknown hardware type: {hw_type}. '
                               f'hw_keystores: {list(hw_keystores)}')
 
-def load_keystore(storage, name):
+def load_keystore(storage, name) -> KeyStore:
     d = storage.get(name, {})
     t = d.get('type')
     if not t:
